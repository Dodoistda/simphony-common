--- conflicted
+++ resolved
@@ -1,9 +1,6 @@
 import uuid
-<<<<<<< HEAD
 import random
-=======
 import collections
->>>>>>> e7e4240b
 
 import numpy
 from numpy.testing import assert_equal
@@ -86,9 +83,6 @@
     return particle_list
 
 
-<<<<<<< HEAD
-def create_bonds(n=5, restrict=None, particles=None):
-=======
 def create_points():
     return [
         Point((0.0, 0.0, 0.0)),
@@ -99,8 +93,7 @@
         Point((0.0, 1.0, 1.0))]
 
 
-def create_bonds(n=5, restrict=None):
->>>>>>> e7e4240b
+def create_bonds(n=5, restrict=None, particles=None):
     bond_list = []
     for i in xrange(n):
         data = create_data_container(restrict=restrict)
