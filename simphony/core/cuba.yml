- description: Universal unique id represented as a hex string size 32
  domain: [ATM, DEM, FEM, FVM, LBM, SPH, VIS]
  key: ID
  name: Id
  number: 0
  shape: [32]
  type: string
- description: Naming of high-level objects (e.g. solver models)
  domain: [ATM, DEM, FEM, FVM, LBM, SPH, VIS]
  key: NAME
  name: Name
  number: 1
  shape: [20]
  type: string
- description: Position of a point or node or atom
  domain: [ATM, DEM, FEM, FVM, LBM, SPH, VIS]
  key: POSITION
  name: Position
  number: 2
  shape: [3]
  type: double
- description: Geometric (more general than, e.g., velocity) could be used for spin
  domain: [ATM, FEM, FVM, LBM, VIS]
  key: DIRECTION
  name: Direction
  number: 3
  shape: [3]
  type: double
- description: Status of a point or node
  domain: [DEM, LBM]
  key: STATUS
  name: Status
  number: 4
  shape: [1]
  type: integer
- description: Label for a point or node
  domain: [ATM, DEM, FEM, FVM, LBM, VIS]
  key: LABEL
  name: Label
  number: 5
  shape: [1]
  type: integer
- description: Material identification number
  domain: [DEM, FEM, FVM, LBM, SPH]
  key: MATERIAL_ID
  name: MaterialId
  number: 6
  shape: [1]
  type: integer
- description: Chemical Specie
  domain: [ATM, VIS]
  key: CHEMICAL_SPECIE
  name: ChemicalSpecie
  number: 7
  shape: [20]
  type: string
- description: Material dimension and type
  domain: [VIS]
  key: MATERIAL_TYPE
  name: MaterialType
  number: 8
  shape: [1]
  type: integer
- description: Geometrical center of the shape of the material
  domain: [VIS]
  key: SHAPE_CENTER
  name: ShapeCenter
  number: 9
  shape: [3]
  type: double
- description: Length in units cells of the shape of the material
  domain: [VIS]
  key: SHAPE_LENGTH_UC
  name: ShapeLengthUC
  number: 10
  shape: [3]
  type: double
- description: Length in angstroms of the shape of the materials
  domain: [VIS]
  key: SHAPE_LENGTH
  name: ShapeLength
  number: 11
  shape: [3]
  type: double
- description: Radius for a spherical material
  domain: [VIS]
  key: SHAPE_RADIUS
  name: ShapeRadius
  number: 12
  shape: [3]
  type: double
- description: Side length for a hexagonal material
  domain: [VIS]
  key: SHAPE_SIDE
  name: ShapeSide
  number: 13
  shape: [3]
  type: double
- description: Additional information for visualization
  domain: [VIS]
  key: CRYSTAL_STORAGE
  name: CrystalStorage
  number: 14
  shape: [20]
  type: string
- description: Name of the unit cell of the component
  domain: [ATM, VIS]
  key: NAME_UC
  name: NameUC
  number: 15
  shape: [20]
  type: string
- description: Lattice vectors of unit cell of the component
  domain: [ATM, VIS]
  key: LATTICE_VECTORS
  name: LatticeVectors
  number: 16
  shape: [3, 3]
  type: double
- description: Symmetry Group
  domain: [ATM, VIS]
  key: SYMMETRY_LATTICE_VECTORS
  name: SymmetryLatticeVectors
  number: 17
  shape: [1]
  type: integer
- description: Occupancy of an atomic position
  domain: [ATM, VIS]
  key: OCCUPANCY
  name: Occupancy
  number: 18
  shape: [1]
  type: double
- description: Unique ID of atoms
  domain: [ATM, VIS]
  key: BOND_LABEL
  name: BondLabel
  number: 19
  shape: [20]
  type: string
- description: Type of label
  domain: [ATM, VIS]
  key: BOND_TYPE
  name: BondType
  number: 20
  shape: [1]
  type: integer
- description: Velocity of a point or node
  domain: [ATM, DEM, FEM, FVM, LBM, SPH]
  key: VELOCITY
  name: Velocity
  number: 21
  shape: [3]
  type: double
- description: Acceleration of a point or node
  domain: [ATM, DEM, LBM, SPH]
  key: ACCELERATION
  name: Acceleration
  number: 22
  shape: [3]
  type: double
- description: Number of points or nodes
  domain: [DEM, FEM, FVM, LBM, SPH]
  key: NUMBER_OF_POINTS
  name: NumberOfPoints
  number: 23
  shape: [1]
  type: integer
- description: Particle radius
  domain: [DEM, SPH]
  key: RADIUS
  name: Radius
  number: 24
  shape: [1]
  type: double
- description: For non-spherical particles
  domain: [DEM, SPH]
  key: SIZE
  name: Size
  number: 25
  shape: [1]
  type: double
- description: Particle mass
  domain: [ATM, DEM]
  key: MASS
  name: Mass
  number: 26
  shape: [1]
  type: double
- description: Volume of a particle, cell, etc.
  domain: [DEM, FEM, FVM, LBM, SPH, VIS]
  key: VOLUME
  name: Volume
  number: 27
  shape: [1]
  type: double
- description: Angular velocity of a point or node
  domain: [DEM]
  key: ANGULAR_VELOCITY
  name: AngularVelocity
  number: 28
  shape: [3]
  type: double
- description: Angular acceleration of a point or node
  domain: [DEM]
  key: ANGULAR_ACCELERATION
  name: AngularAcceleration
  number: 29
  shape: [3]
  type: double
- description: Size of the simulation domain
  domain: [DEM, FEM, FVM, LBM, SPH]
  key: SIMULATION_DOMAIN_DIMENSIONS
  name: SimulationDomainDimensions
  number: 30
  shape: [3]
  type: double
- description: Offset for the simulation domain
  domain: [DEM, FEM, FVM, LBM, SPH]
  key: SIMULATION_DOMAIN_ORIGIN
  name: SimulationDomainOrigin
  number: 31
  shape: [3]
  type: double
- description: Dynamic viscosity of fluid
  domain: [DEM, FEM, FVM, LBM, SPH]
  key: DYNAMIC_VISCOSITY
  name: DynamicViscosity
  number: 32
  shape: [1]
  type: double
- description: Kinematic viscosity of fluid
  domain: [FEM, FVM, LBM]
  key: KINEMATIC_VISCOSITY
  name: KinematicViscosity
  number: 33
  shape: [1]
  type: double
- description: Diffusion coefficient
  domain: [FEM, FVM, LBM]
  key: DIFFUSION_COEFFICIENT
  name: DiffusionCoefficient
  number: 34
  shape: [1]
  type: double
- description: For stochastic processes (e.g. sorption)
  domain: [DEM, LBM]
  key: PROBABILITY_COEFFICIENT
  name: ProbabilityCoefficient
  number: 35
  shape: [1]
  type: double
- description: Control particle friction
  domain: [DEM, LBM]
  key: FRICTION_COEFFICIENT
  name: FrictionCoefficient
  number: 36
  shape: [1]
  type: double
- description: Coarsening or time-scale bridging
  domain: [DEM, LBM]
  key: SCALING_COEFFICIENT
  name: ScalingCoefficient
  number: 37
  shape: [1]
  type: double
- description: Equation of state for multiphase fluids
  domain: [FEM, FVM, LBM, SPH]
  key: EQUATION_OF_STATE_COEFFICIENT
  name: EquationOfStateCoefficient
  number: 38
  shape: [1]
  type: double
- description: Wettability in multiphase flows
  domain: [LBM]
  key: CONTANCT_ANGLE
  name: ContanctAngle
  number: 39
  shape: [1]
  type: double
- description: Hydrophilic/-phile behaviour of a particle
  domain: [DEM]
  key: AMPHIPHILICITY
  name: Amphiphilicity
  number: 40
  shape: [1]
  type: double
- description: Strength of phase interactions on a particle
  domain: [DEM]
  key: PHASE_INTERACTION_STRENGTH
  name: PhaseInteractionStrength
  number: 41
  shape: [1]
  type: double
- description: Van der Waals body-body interaction
  domain: [DEM]
  key: HAMAKER_CONSTANT
  name: HamakerConstant
  number: 42
  shape: [1]
  type: double
- description: Coulomb interaction between particles
  domain: [DEM]
  key: ZETA_POTENTIAL
  name: ZetaPotential
  number: 43
  shape: [1]
  type: double
- description: Coulomb interaction between particles
  domain: [DEM]
  key: ION_VALENCE_EFFECT
  name: IonValenceEffect
  number: 44
  shape: [1]
  type: double
- description: Electrostatic effects of particles in solution
  domain: [DEM]
  key: DEBYE_LENGTH
  name: DebyeLength
  number: 45
  shape: [1]
  type: double
- description: Half of kernel cut-off for all splines
  domain: [SPH]
  key: SMOOTHING_LENGTH
  name: SmoothingLength
  number: 46
  shape: [1]
  type: double
- description: Distance between adjacent lattice nodes
  domain: [LBM]
  key: LATTICE_SPACING
  name: LatticeSpacing
  number: 47
  shape: [1]
  type: double
- description: Length of a discrete time step
  domain: [DEM, FEM, FVM, LBM]
  key: TIME_STEP
  name: TimeStep
  number: 48
  shape: [1]
  type: double
- description: Number of discrete time steps
  domain: [DEM, FEM, FVM, LBM]
  key: NUMBER_OF_TIME_STEPS
  name: NumberOfTimeSteps
  number: 49
  shape: [1]
  type: double
- description: Force
  domain: [DEM, LBM, SPH]
  key: FORCE
  name: Force
  number: 50
  shape: [3]
  type: double
- description: Torque
  domain: [DEM]
  key: TORQUE
  name: Torque
  number: 51
  shape: [3]
  type: double
- description: Density
  domain: [DEM, FEM, FVM, LBM, SPH]
  key: DENSITY
  name: Density
  number: 52
  shape: [1]
  type: double
- description: Concentration of a substance
  domain: [ATM, FEM, FVM, LBM, VIS]
  key: CONCENTRATION
  name: Concentration
  number: 53
  shape: [1]
  type: double
- description: Pressure
  domain: [FEM, FVM, LBM, SPH]
  key: PRESSURE
  name: Pressure
  number: 54
  shape: [1]
  type: double
- description: Temperature
  domain: [DEM, FEM, FVM, LBM, SPH]
  key: TEMPERATURE
  name: Temperature
  number: 55
  shape: [1]
  type: double
- description: Single-particle distribution function
  domain: [ATM, LBM, VIS]
  key: DISTRIBUTION
  name: Distribution
  number: 56
  shape: [1]
  type: double
- description: Phase field in multiphase flows
  domain: [LBM]
  key: ORDER_PARAMETER
  name: OrderParameter
  number: 57
  shape: [1]
  type: double
- description: Position at the beginning of the calculation
  domain: [DEM]
  key: ORIGINAL_POSITION
  name: OriginalPosition
  number: 58
  shape: [3]
  type: double
- description: Displacement during the last time step
  domain: [DEM]
  key: DELTA_DISPLACEMENT
  name: DeltaDisplacement
  number: 59
  shape: [3]
  type: double
- description: Externally applied force (force fields, interactions, etc)
  domain: [DEM]
  key: EXTERNAL_APPLIED_FORCE
  name: ExternalAppliedForce
  number: 60
  shape: [3]
  type: double
- description: Euler Angles
  domain: [DEM]
  key: EULER_ANGLES
  name: EulerAngles
  number: 61
  shape: [3]
  type: double
- description: Sphericity of the particle
  domain: [DEM]
  key: SPHERICITY
  name: Sphericity
  number: 62
  shape: [1]
  type: double
- description: Young Modulus
  domain: [DEM]
  key: YOUNG_MODULUS
  name: YoungModulus
  number: 63
  shape: [1]
  type: double
- description: Poisson Ratio
  domain: [DEM]
  key: POISSON_RATIO
  name: PoissonRatio
  number: 64
  shape: [1]
  type: double
- description: Natural Logarithm of the Restitution Coefficient
  domain: [DEM]
  key: LN_OF_RESTITUTION_COEFFICIENT
  name: LnOfRestitutionCoefficient
  number: 65
  shape: [1]
  type: double
- description: Rolling Friction coefficient
  domain: [DEM]
  key: ROLLING_FRICTION
  name: RollingFriction
  number: 66
  shape: [1]
  type: double
- description: Volume fraction
  domain: [FEM, FVM]
  key: VOLUME_FRACTION
  name: VolumeFraction
  number: 67
  shape: [1]
  type: double
<<<<<<< HEAD
- description: Cutoff Distance
  domain: []
  key: CUTOFF_DISTANCE
  name: CutoffDistance
  number: 68
  shape: [1]
  type: double
- description: Energy Well Depth
  domain: []
  key: ENERGY_WELL_DEPTH
  name: EnergyWellDepth
  number: 69
  shape: [1]
  type: double
- description: Van Der Waals Radius
  domain: []
  key: VAN_DER_WAALS_RADIUS
  name: VanDerWaalsRadius
  number: 70
  shape: [1]
  type: double
- description: Dielectric Contance
  domain: []
  key: DIELECTRIC_CONTANCE
  name: DielectricContance
  number: 71
  shape: [1]
  type: double
=======
- description: Material
  domain: [ATM, DEM, FEM, FVM, LBM, SPH, VIS]
  key: MATERIAL
  name: Material
  number: 68
  shape: [1]
  type: uuid
>>>>>>> 6f455b7a
<|MERGE_RESOLUTION|>--- conflicted
+++ resolved
@@ -474,36 +474,6 @@
   number: 67
   shape: [1]
   type: double
-<<<<<<< HEAD
-- description: Cutoff Distance
-  domain: []
-  key: CUTOFF_DISTANCE
-  name: CutoffDistance
-  number: 68
-  shape: [1]
-  type: double
-- description: Energy Well Depth
-  domain: []
-  key: ENERGY_WELL_DEPTH
-  name: EnergyWellDepth
-  number: 69
-  shape: [1]
-  type: double
-- description: Van Der Waals Radius
-  domain: []
-  key: VAN_DER_WAALS_RADIUS
-  name: VanDerWaalsRadius
-  number: 70
-  shape: [1]
-  type: double
-- description: Dielectric Contance
-  domain: []
-  key: DIELECTRIC_CONTANCE
-  name: DielectricContance
-  number: 71
-  shape: [1]
-  type: double
-=======
 - description: Material
   domain: [ATM, DEM, FEM, FVM, LBM, SPH, VIS]
   key: MATERIAL
@@ -511,4 +481,31 @@
   number: 68
   shape: [1]
   type: uuid
->>>>>>> 6f455b7a
+- description: Cutoff Distance
+  domain: []
+  key: CUTOFF_DISTANCE
+  name: CutoffDistance
+  number: 69
+  shape: [1]
+  type: double
+- description: Energy Well Depth
+  domain: []
+  key: ENERGY_WELL_DEPTH
+  name: EnergyWellDepth
+  number: 70
+  shape: [1]
+  type: double
+- description: Van Der Waals Radius
+  domain: []
+  key: VAN_DER_WAALS_RADIUS
+  name: VanDerWaalsRadius
+  number: 71
+  shape: [1]
+  type: double
+- description: Dielectric Contance
+  domain: []
+  key: DIELECTRIC_CONTANCE
+  name: DielectricContance
+  number: 72
+  shape: [1]
+  type: double