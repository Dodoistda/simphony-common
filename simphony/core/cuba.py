# code auto-generated by the cuba-generate.py script.
from enum import IntEnum, unique


@unique
class CUBA(IntEnum):

    NAME = 1
    DIRECTION = 3
    STATUS = 4
    LABEL = 5
    MATERIAL_ID = 6
    CHEMICAL_SPECIE = 7
    MATERIAL_TYPE = 8
    SHAPE_CENTER = 9
    SHAPE_LENGTH_UC = 10
    SHAPE_LENGTH = 11
    SHAPE_RADIUS = 12
    SHAPE_SIDE = 13
    CRYSTAL_STORAGE = 14
    NAME_UC = 15
    LATTICE_VECTORS = 16
    SYMMETRY_LATTICE_VECTORS = 17
    OCCUPANCY = 18
    BOND_LABEL = 19
    BOND_TYPE = 20
    VELOCITY = 21
    ACCELERATION = 22
    NUMBER_OF_POINTS = 23
    RADIUS = 24
    SIZE = 25
    MASS = 26
    VOLUME = 27
    ANGULAR_VELOCITY = 28
    ANGULAR_ACCELERATION = 29
    SIMULATION_DOMAIN_DIMENSIONS = 30
    SIMULATION_DOMAIN_ORIGIN = 31
    DYNAMIC_VISCOSITY = 32
    KINEMATIC_VISCOSITY = 33
    DIFFUSION_COEFFICIENT = 34
    PROBABILITY_COEFFICIENT = 35
    FRICTION_COEFFICIENT = 36
    SCALING_COEFFICIENT = 37
    EQUATION_OF_STATE_COEFFICIENT = 38
    CONTANCT_ANGLE = 39
    AMPHIPHILICITY = 40
    PHASE_INTERACTION_STRENGTH = 41
    HAMAKER_CONSTANT = 42
    ZETA_POTENTIAL = 43
    ION_VALENCE_EFFECT = 44
    DEBYE_LENGTH = 45
    SMOOTHING_LENGTH = 46
    LATTICE_SPACING = 47
    TIME_STEP = 48
    NUMBER_OF_TIME_STEPS = 49
    FORCE = 50
    TORQUE = 51
    DENSITY = 52
    CONCENTRATION = 53
    PRESSURE = 54
    TEMPERATURE = 55
    DISTRIBUTION = 56
    ORDER_PARAMETER = 57
    ORIGINAL_POSITION = 58
    DELTA_DISPLACEMENT = 59
    EXTERNAL_APPLIED_FORCE = 60
    EULER_ANGLES = 61
    SPHERICITY = 62
    YOUNG_MODULUS = 63
    POISSON_RATIO = 64
    LN_OF_RESTITUTION_COEFFICIENT = 65
    ROLLING_FRICTION = 66
    VOLUME_FRACTION = 67
<<<<<<< HEAD
    CUTOFF_DISTANCE = 68
    ENERGY_WELL_DEPTH = 69
    VAN_DER_WAALS_RADIUS = 70
    DIELECTRIC_CONTANCE = 71
=======
    MATERIAL = 68
>>>>>>> 6f455b7a
<|MERGE_RESOLUTION|>--- conflicted
+++ resolved
@@ -71,11 +71,8 @@
     LN_OF_RESTITUTION_COEFFICIENT = 65
     ROLLING_FRICTION = 66
     VOLUME_FRACTION = 67
-<<<<<<< HEAD
-    CUTOFF_DISTANCE = 68
-    ENERGY_WELL_DEPTH = 69
-    VAN_DER_WAALS_RADIUS = 70
-    DIELECTRIC_CONTANCE = 71
-=======
     MATERIAL = 68
->>>>>>> 6f455b7a
+    CUTOFF_DISTANCE = 69
+    ENERGY_WELL_DEPTH = 70
+    VAN_DER_WAALS_RADIUS = 71
+    DIELECTRIC_CONTANCE = 72