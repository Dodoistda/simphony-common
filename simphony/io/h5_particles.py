import uuid

import tables
import numpy

from simphony.core.data_container import DataContainer
from simphony.core.cuds_item import CUDSItem

from simphony.cuds.abstractparticles import ABCParticles
from simphony.cuds.particles import Particle, Bond

from simphony.io.h5_cuds_items import H5CUDSItems
from simphony.io.indexed_data_container_table import IndexedDataContainerTable

MAX_NUMBER_PARTICLES_IN_BOND = 20

PARTICLES_CUDS_VERSION = 1


class _ParticleDescription(tables.IsDescription):
    uid = tables.StringCol(32, pos=0)
    coordinates = tables.Float64Col(pos=1, shape=(3,))


class _BondDescription(tables.IsDescription):
    uid = tables.StringCol(32, pos=0)
    # storing up to fixed number of particles for each bond
    particles = tables.UInt8Col(
        shape=(MAX_NUMBER_PARTICLES_IN_BOND, 16), pos=1)
    n_particles = tables.Int8Col(pos=3)


class H5ParticleItems(H5CUDSItems):
    """ A proxy class to an HDF5 group node with serialised Particles

    The class implements the Mutable-Mapping api where each Particle
    instance is mapped to uid.


    """
    def __init__(self, root, name='particles'):
        """ Create a proxy object for an HDF5 backed particle table.

        Parameters
        ----------
        root : tables.Group
            The root node where to add the particle table structures.
        name : string
            The name of the new group that will be created. Default name is
            'particles'

        """
        super(H5ParticleItems, self).__init__(
            root, name=name, record=_ParticleDescription)

    def _populate(self, row, item):
        """ Populate the row from the Particle.

        """
        self._data[item.uid] = item.data
        row['coordinates'] = list(item.coordinates)

    def _retrieve(self, row):
        """ Return the DataContainer from a table row instance.

        """
        uid = uuid.UUID(hex=row['uid'], version=4)
        return Particle(
            uid=uid, coordinates=row['coordinates'], data=self._data[uid])


class H5BondItems(H5CUDSItems):
    """ A proxy class to an HDF5 group node with serialised Bonds

    The class implements the Mutable-Mapping api where each Bond
    instance is mapped to uid.


    """
    def __init__(self, root, name='bonds'):
        """ Create a proxy object for an HDF5 backed bond table.

        Parameters
        ----------
        root : tables.Group
            The root node where to add the bond table.
        name : string
            The name of the new group that will be created. Default name is
            'bonds'

        """
        super(H5BondItems, self).__init__(
            root, name=name, record=_BondDescription)

    def _populate(self, row, item):
        """ Populate the row from the Particle.

        """
        uid = row['uid']
        self._data[item.uid] = item.data
        particles = item.particles
        number_of_items = len(item.particles)
        row['n_particles'] = number_of_items
        ids = row['particles']
        for index, uid in enumerate(particles):
            ids[index] = numpy.frombuffer(uid.bytes, dtype=numpy.uint8)
        row['particles'] = ids

    def _retrieve(self, row):
        """ Return the DataContainer from a table row instance.

        """
        uid = uuid.UUID(hex=row['uid'], version=4)
        number_of_items = row['n_particles']
        particles = [
            uuid.UUID(bytes=buffer(value), version=4)
            for value in row['particles'][:number_of_items]]
        return Bond(
            uid=uid, particles=particles, data=self._data[uid])


class H5Particles(ABCParticles):
    """ An HDF5 backed particle container.

    """
    def __init__(self, group):
        if not ("cuds_version" in group._v_attrs):
            group._v_attrs.cuds_version = PARTICLES_CUDS_VERSION
        else:
            if group._v_attrs.cuds_version != PARTICLES_CUDS_VERSION:
                raise ValueError(
                    "Particles file layout has an incompatible version")

        self._group = group
        self._data = IndexedDataContainerTable(group, 'data')
        self._particles = H5ParticleItems(group, 'particles')
        self._bonds = H5BondItems(group, 'bonds')

        self._items_count = {
            CUDSItem.PARTICLE: lambda: self._particles,
            CUDSItem.BOND: lambda: self._bonds
        }

    @property
    def name(self):
        """ The name of the container
        """
        return self._group._v_name

    @name.setter
    def name(self, value):
        self._group._f_rename(value)

    @property
    def data(self):
        if len(self._data) == 1:
            return self._data[0]
        else:
            return DataContainer()

    @data.setter
    def data(self, value):
        if len(self._data) == 0:
            self._data.append(value)
        else:
            self._data[0] = value

    # Particle methods ######################################################

    def add_particles(self, iterable):
        """Add a set of particles.

        If the particles have a uid set then they are used. If any of the
        particle's uid is None then a new uid is generated for the
        particle.

        Returns
        -------
        uid : uuid.UUID
            uid of particle.

        Raises
        ------
        ValueError :
           Any particle uid already exists in the container.

        """
        uids = []
        for particle in iterable:
            uids.append(self._add_particle(particle))
        return uids

    def update_particles(self, iterable):
        for particle in iterable:
            self._update_particle(particle)

    def get_particle(self, uid):
        return self._particles[uid]

    def remove_particles(self, uids):
        for uid in uids:
            self._remove_particle(uid)

    def iter_particles(self, ids=None):
        """Get iterator over particles"""
        if ids is None:
            return iter(self._particles)
        else:
            return self._particles.itersequence(ids)

    def has_particle(self, uid):
        """Checks if a particle with uid "uid" exists in the container."""
        return uid in self._particles

    # Bond methods #######################################################

    def add_bonds(self, iterable):
        """Add a set of bonds.

        If the bonds have an uid then they are used. If any of the
        bond's uid is None then a uid is generated for the
        bond.

        Returns
        -------
        uid : uuid.UUID
            uid of bond

        Raises
        ------
        ValueError :
           if an uid is given which already exists.

        """
        uids = []
        for bond in iterable:
            uids.append(self._add_bond(bond))
        return uids

    def update_bonds(self, iterable):
        for bond in iterable:
            self._update_bond(bond)

    def get_bond(self, uid):
        return self._bonds[uid]

    def remove_bonds(self, uids):
        for uid in uids:
            self._remove_bond(uid)

    def iter_bonds(self, ids=None):
        """Get iterator over particles"""
        if ids is None:
            return iter(self._bonds)
        else:
            return self._bonds.itersequence(ids)

    def has_bond(self, uid):
        """Checks if a bond with uid "uid" exists in the container."""
        return uid in self._bonds

<<<<<<< HEAD
    def count_of(self, item_type):
        """ Return the count of item_type in the container.

        Parameter
        ---------
        item_type : CUDSItem
            The CUDSItem enum of the type of the items to return the count of.

        Returns
        -------
        count : int
            The number of items of item_type in the container.

        Raises
        ------
        ValueError :
            If the type of the item is not supported in the current
            container.

        """
        try:
            return len(self._items_count[item_type]())
        except KeyError:
            error_str = "Trying to obtain count a of non-supported item: {}"
            raise ValueError(error_str.format(item_type))
=======
    # Private methods --- these are temporary till we optimize things

    def _add_particle(self, particle):
        uid = particle.uid
        if uid is None:
            uid = uuid.uuid4()
            particle.uid = uid
            self._particles.add_unsafe(particle)
        else:
            self._particles.add_safe(particle)
        return uid

    def _update_particle(self, particle):
        self._particles.update_existing(particle)

    def _remove_particle(self, uid):
        del self._particles[uid]

    def _add_bond(self, bond):
        uid = bond.uid
        if uid is None:
            uid = uuid.uuid4()
            bond.uid = uid
            self._bonds.add_unsafe(bond)
        else:
            self._bonds.add_safe(bond)
        return uid

    def _update_bond(self, bond):
        self._bonds.update_existing(bond)

    def _remove_bond(self, uid):
        del self._bonds[uid]
>>>>>>> f386b46b
<|MERGE_RESOLUTION|>--- conflicted
+++ resolved
@@ -259,7 +259,6 @@
         """Checks if a bond with uid "uid" exists in the container."""
         return uid in self._bonds
 
-<<<<<<< HEAD
     def count_of(self, item_type):
         """ Return the count of item_type in the container.
 
@@ -285,7 +284,7 @@
         except KeyError:
             error_str = "Trying to obtain count a of non-supported item: {}"
             raise ValueError(error_str.format(item_type))
-=======
+
     # Private methods --- these are temporary till we optimize things
 
     def _add_particle(self, particle):
@@ -318,5 +317,4 @@
         self._bonds.update_existing(bond)
 
     def _remove_bond(self, uid):
-        del self._bonds[uid]
->>>>>>> f386b46b
+        del self._bonds[uid]