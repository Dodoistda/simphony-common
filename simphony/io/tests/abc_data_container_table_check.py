--- conflicted
+++ resolved
@@ -13,50 +13,7 @@
 from simphony.core.cuba import CUBA
 from simphony.core.data_container import DataContainer
 from simphony.io.data_container_table import DataContainerTable
-<<<<<<< HEAD
 from simphony.io.tests.utils import create_data_container, dummy_cuba_value
-=======
-
-
-def create_data_container(restrict=None):
-    """ Create a data container while respecting the expected data types.
-
-    """
-
-    if restrict is None:
-        restrict = CUBA
-    data = {cuba: dummy_cuba_value(cuba) for cuba in restrict}
-    return DataContainer(data)
-
-
-def dummy_cuba_value(cuba):
-    data = Record.columns['data']
-    column = CUBA(cuba).name.lower()
-    # get the column type
-    try:
-        column_type = data.columns[column]
-    except AttributeError:
-        column_type = data._v_colobjects[column]
-
-    if numpy.issubdtype(column_type, str):
-        value = column.upper()
-    elif numpy.issubdtype(column_type, numpy.float):
-        value = float(cuba + 3)
-    elif numpy.issubdtype(column_type, numpy.integer):
-        value = int(cuba + 3)
-    else:
-        shape = column_type.shape
-        if column_type.kind == 'float':
-            value = numpy.ones(
-                shape=shape, dtype=numpy.float64) * cuba + 3
-        elif column_type.kind == 'int':
-            value = numpy.ones(
-                shape=shape, dtype=numpy.int32) * cuba + 3
-        else:
-            raise RuntimeError(
-                'cannot create value for {}'.format(column_type))
-    return value
->>>>>>> d765cc1d
 
 
 class ABCDataContainerTableCheck(object):
