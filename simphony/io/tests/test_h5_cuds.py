import unittest
import os
from contextlib import closing
import shutil
import tempfile

<<<<<<< HEAD
=======
import tables

from simphony.core.cuba import CUBA
from simphony.core.data_container import DataContainer
from simphony.cuds.particles import Particle, Particles
from simphony.cuds.mesh import Point, Mesh
from simphony.cuds.lattice import Lattice
>>>>>>> 9ae19e64
from simphony.io.h5_cuds import H5CUDS

from simphony.testing.abc_check_engine import (
    ParticlesCudsCheck, MeshCudsCheck,
    LatticeCudsCheck)


class TestH5CUDS(unittest.TestCase):

    def setUp(self):
        self.temp_dir = tempfile.mkdtemp()
        self.maxDiff = None

    def tearDown(self):
        shutil.rmtree(self.temp_dir)

    def test_open_with_append_mode(self):
        filename = os.path.join(self.temp_dir, 'test.cuds')
        with closing(H5CUDS.open(filename, 'a')) as handle:
            self.assertTrue(handle.valid())

    def test_open_with_write_mode(self):
        filename = os.path.join(self.temp_dir, 'test.cuds')
        with closing(H5CUDS.open(filename, 'w')) as handle:
            self.assertTrue(handle.valid())

    def test_open_with_read_only_mode(self):
        filename = os.path.join(self.temp_dir, 'test.cuds')
        with closing(H5CUDS.open(filename, 'w')) as handle:
            self.assertTrue(handle.valid())
        with closing(H5CUDS.open(filename, 'r')) as handle:
            self.assertTrue(handle.valid())

    def test_init_with_non_file(self):
        with self.assertRaises(Exception):
            H5CUDS(None)

    def test_valid(self):
        filename = os.path.join(self.temp_dir, 'test.cuds')
        with closing(H5CUDS.open(filename, 'w')) as handle:
            self.assertTrue(handle.valid())
        self.assertFalse(handle.valid())
        with closing(H5CUDS.open(filename, 'a')) as handle:
            self.assertTrue(handle.valid())
        self.assertFalse(handle.valid())


<<<<<<< HEAD
class TestParticlesCudsOperations(ParticlesCudsCheck, unittest.TestCase):
    pass
=======
        # Reopen the file and check the data if it is still there
        with closing(H5CUDS.open(filename, 'r')) as handle:
            pc = handle.get_particles('test')
            self.assertIn(CUBA.NAME, pc.data)
            self.assertEqual(pc.data[CUBA.NAME], 'somename')

    def test_add_particle_container_with_same_name(self):
        filename = os.path.join(self.temp_dir, 'test.cuds')
        with closing(H5CUDS.open(filename)) as handle:
            handle.add_particles(Particles(name="test"))
            with self.assertRaises(ValueError):
                handle.add_particles(
                    Particles(name="test"))

    def test_add_get_particle_container(self):
        filename = os.path.join(self.temp_dir, 'test.cuds')
        filename_copy = os.path.join(self.temp_dir, 'test-copy.cuds')
        with closing(H5CUDS.open(filename, 'w')) as handle:
            # add particle container and add points to it
            pc_test = handle.add_particles(
                Particles(name="test"))
            uids = pc_test.add_particles(self.particles)
            for particle in self.particles:
                uid = particle.uid
                self.assertIn(uid, uids)
                self.assertEqual(
                    particle.coordinates,
                    pc_test.get_particle(uid).coordinates)
            # for particle in self.particles:
                # uid = pc_test.add_particle(particle)
                # self.assertEqual(particle.uid, uid)
                # self.assertEqual(
                #     particle.coordinates,
                #     pc_test.get_particle(uid).coordinates)
            self.assertEqual(
                len(self.particles), sum(1 for _ in pc_test.iter_particles()))
>>>>>>> 9ae19e64


class TestMeshCudsOperations(MeshCudsCheck, unittest.TestCase):
    pass


class TestLatticeCudsOperations(LatticeCudsCheck, unittest.TestCase):
    pass



class TestH5CUDSVersions(unittest.TestCase):

    def setUp(self):
        self.temp_dir = tempfile.mkdtemp()
        self.existing_filename = os.path.join(self.temp_dir, 'test.cuds')
        handle = H5CUDS.open(self.existing_filename)
        handle.close()

    def tearDown(self):
        shutil.rmtree(self.temp_dir)

    def test_version(self):
        with closing(tables.open_file(
                     self.existing_filename, mode="r")) as h5file:
            self.assertTrue(isinstance(h5file.root._v_attrs.cuds_version, int))

    def test_incorrect_version(self):
        with closing(tables.open_file(
                     self.existing_filename, mode="a")) as h5file:
            h5file.root._v_attrs.cuds_version = -1

        with self.assertRaises(ValueError):
            H5CUDS.open(self.existing_filename)

if __name__ == '__main__':
    unittest.main()<|MERGE_RESOLUTION|>--- conflicted
+++ resolved
@@ -4,16 +4,6 @@
 import shutil
 import tempfile
 
-<<<<<<< HEAD
-=======
-import tables
-
-from simphony.core.cuba import CUBA
-from simphony.core.data_container import DataContainer
-from simphony.cuds.particles import Particle, Particles
-from simphony.cuds.mesh import Point, Mesh
-from simphony.cuds.lattice import Lattice
->>>>>>> 9ae19e64
 from simphony.io.h5_cuds import H5CUDS
 
 from simphony.testing.abc_check_engine import (
@@ -61,58 +51,6 @@
         self.assertFalse(handle.valid())
 
 
-<<<<<<< HEAD
-class TestParticlesCudsOperations(ParticlesCudsCheck, unittest.TestCase):
-    pass
-=======
-        # Reopen the file and check the data if it is still there
-        with closing(H5CUDS.open(filename, 'r')) as handle:
-            pc = handle.get_particles('test')
-            self.assertIn(CUBA.NAME, pc.data)
-            self.assertEqual(pc.data[CUBA.NAME], 'somename')
-
-    def test_add_particle_container_with_same_name(self):
-        filename = os.path.join(self.temp_dir, 'test.cuds')
-        with closing(H5CUDS.open(filename)) as handle:
-            handle.add_particles(Particles(name="test"))
-            with self.assertRaises(ValueError):
-                handle.add_particles(
-                    Particles(name="test"))
-
-    def test_add_get_particle_container(self):
-        filename = os.path.join(self.temp_dir, 'test.cuds')
-        filename_copy = os.path.join(self.temp_dir, 'test-copy.cuds')
-        with closing(H5CUDS.open(filename, 'w')) as handle:
-            # add particle container and add points to it
-            pc_test = handle.add_particles(
-                Particles(name="test"))
-            uids = pc_test.add_particles(self.particles)
-            for particle in self.particles:
-                uid = particle.uid
-                self.assertIn(uid, uids)
-                self.assertEqual(
-                    particle.coordinates,
-                    pc_test.get_particle(uid).coordinates)
-            # for particle in self.particles:
-                # uid = pc_test.add_particle(particle)
-                # self.assertEqual(particle.uid, uid)
-                # self.assertEqual(
-                #     particle.coordinates,
-                #     pc_test.get_particle(uid).coordinates)
-            self.assertEqual(
-                len(self.particles), sum(1 for _ in pc_test.iter_particles()))
->>>>>>> 9ae19e64
-
-
-class TestMeshCudsOperations(MeshCudsCheck, unittest.TestCase):
-    pass
-
-
-class TestLatticeCudsOperations(LatticeCudsCheck, unittest.TestCase):
-    pass
-
-
-
 class TestH5CUDSVersions(unittest.TestCase):
 
     def setUp(self):
@@ -137,5 +75,18 @@
         with self.assertRaises(ValueError):
             H5CUDS.open(self.existing_filename)
 
+
+class TestParticlesCudsOperations(ParticlesCudsCheck, unittest.TestCase):
+    pass
+
+
+class TestMeshCudsOperations(MeshCudsCheck, unittest.TestCase):
+    pass
+
+
+class TestLatticeCudsOperations(LatticeCudsCheck, unittest.TestCase):
+    pass
+
+
 if __name__ == '__main__':
     unittest.main()