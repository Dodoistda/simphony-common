--- conflicted
+++ resolved
@@ -1,12 +1,4 @@
-<<<<<<< HEAD
-"""
-This class illustrates use of a particles container class for files
-"""
 import uuid
-=======
-import random
->>>>>>> c22bec98
-
 import tables
 import numpy
 
@@ -76,15 +68,9 @@
            if an id is given which already exists.
 
         """
-<<<<<<< HEAD
-        id = particle.id
-        if id is None:
-            id = uuid.uuid4()
-=======
         uid = particle.uid
         if uid is None:
-            uid = self._generate_unique_id(self._group.particles)
->>>>>>> c22bec98
+            uid = uuid.uuid4()
         else:
             for _ in self._group.particles.where(
                     'uid == value', condvars={'value': uid}):
@@ -167,15 +153,9 @@
            if an id is given which already exists.
 
         """
-<<<<<<< HEAD
-        id = bond.id
-        if id is None:
-            id = uuid.uuid4()
-=======
         uid = bond.uid
         if uid is None:
-            uid = self._generate_unique_id(self._group.bonds)
->>>>>>> c22bec98
+            uid = uuid.uuid4()
         else:
             for r in self._group.bonds.where(
                     'uid == value', condvars={'value': uid}):
@@ -273,18 +253,4 @@
                     n=n, maxn=MAX_NUMBER_PARTICLES_IN_BOND))
         particle_ids = [0] * MAX_NUMBER_PARTICLES_IN_BOND
         particle_ids[:n] = bond.particles
-<<<<<<< HEAD
-        return id, particle_ids, n
-=======
-        return uid, particle_ids, n
-
-    def _generate_unique_id(self, table, number_tries=1000):
-        for n in xrange(number_tries):
-            uid = random.randint(0, MAX_INT)
-            for _ in table.where('uid == value', condvars={'value': uid}):
-                break
-            else:
-                return uid
-        else:
-            raise Exception('Id could not be generated')
->>>>>>> c22bec98
+        return uid, particle_ids, n