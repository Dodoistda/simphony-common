--- conflicted
+++ resolved
@@ -129,8 +129,6 @@
     """
 
     def __init__(self, group, meshFile):
-<<<<<<< HEAD
-=======
 
         if not ("cuds_version" in group._v_attrs):
             group._v_attrs.cuds_version = MESH_CUDS_VERSION
@@ -139,7 +137,6 @@
                 raise ValueError(
                     "Mesh file layout has an incompatible version")
 
->>>>>>> f386b46b
         self._file = meshFile
         self._group = group
         self._data = IndexedDataContainerTable(group, 'data')
@@ -355,10 +352,6 @@
             in the mesh
 
         """
-<<<<<<< HEAD
-        if point.uid is None:
-            point.uid = self._generate_uid()
-=======
         rpoints = []
         for point in points:
             if point.uid is None:
@@ -367,7 +360,6 @@
             for row in self._group.points.where(
                     'uid == value', condvars={'value': point.uid.hex}):
                 raise ValueError(err_add.format('point', point.uid))
->>>>>>> f386b46b
 
             row = self._group.points.row
 
@@ -396,15 +388,6 @@
             in the mesh
 
         """
-<<<<<<< HEAD
-        if edge.uid is None:
-            edge.uid = self._generate_uid()
-        else:
-            for row in self._group.edges.where(
-                    'uid == value', condvars={'value': edge.uid.hex}):
-                message = "Trying to add an already existing edge with uid {}"
-                raise ValueError(message.format(edge.uid))
-=======
         redges = []
         for edge in edges:
             if edge.uid is None:
@@ -415,7 +398,6 @@
                     raise ValueError(err_add.format('edge', edge.uid))
 
             n = len(edge.points)
->>>>>>> f386b46b
 
             row = self._group.edges.row
 
@@ -446,15 +428,6 @@
             in the mesh
 
         """
-<<<<<<< HEAD
-        if face.uid is None:
-            face.uid = self._generate_uid()
-        else:
-            for row in self._group.faces.where(
-                    'uid == value', condvars={'value': face.uid.hex}):
-                message = "Trying to add an already existing face with uid {}"
-                raise ValueError(message.format(face.uid))
-=======
         rfaces = []
         for face in faces:
             if face.uid is None:
@@ -465,7 +438,6 @@
                     raise ValueError(err_add.format('face', face.uid))
 
             n = len(face.points)
->>>>>>> f386b46b
 
             row = self._group.faces.row
 
@@ -496,15 +468,6 @@
             in the mesh
 
         """
-<<<<<<< HEAD
-        if cell.uid is None:
-            cell.uid = self._generate_uid()
-        else:
-            for row in self._group.cells.where(
-                    'uid == value', condvars={'value': cell.uid.hex}):
-                message = "Trying to add an already existing cell with uid"
-                raise ValueError(message.format(cell.uid))
-=======
         rcells = []
         for cell in cells:
             if cell.uid is None:
@@ -515,7 +478,6 @@
                     raise ValueError(err_add.format('cell', cell.uid))
 
             n = len(cell.points)
->>>>>>> f386b46b
 
             row = self._group.cells.row
 
@@ -548,20 +510,7 @@
             If any point was not found in the mesh container.
 
         """
-<<<<<<< HEAD
-        for row in self._group.points.where(
-                'uid == value', condvars={'value': point.uid.hex}):
-            row['coordinates'] = list(point.coordinates)
-            self._uidData[uuid.UUID(hex=row['data'], version=4)] = point.data
-            row.update()
-            row._flush_mod_rows()
-            return
-        else:
-            error_str = "Trying to update a non existing point with uid: {}"
-            raise ValueError(error_str.format(point.uid))
-
-    def update_edge(self, edge):
-=======
+
         for point in points:
             for row in self._group.points.where(
                     'uid == value', condvars={'value': point.uid.hex}):
@@ -576,7 +525,6 @@
                 raise ValueError(err_upd.format('point', point.uid))
 
     def update_edges(self, edges):
->>>>>>> f386b46b
         """ Updates the information of an edge.
 
         Gets the mesh edges identified by the same
@@ -593,23 +541,6 @@
             If any edge was not found in the mesh container.
 
         """
-<<<<<<< HEAD
-        for row in self._group.edges.where(
-                'uid == value', condvars={'value': edge.uid.hex}):
-            n = len(edge.points)
-            row['n_points'] = n
-            row['points_uids'] = [puid.hex for puid in
-                                  edge.points] + [0] * (MAX_POINTS_IN_EDGE-n)
-            self._uidData[uuid.UUID(hex=row['data'], version=4)] = edge.data
-            row.update()
-            row._flush_mod_rows()
-            return
-        else:
-            error_str = "Trying to update a non existing edge with uid: "
-            raise ValueError(error_str.format(edge.uid))
-
-    def update_face(self, face):
-=======
         for edge in edges:
             for row in self._group.edges.where(
                     'uid == value', condvars={'value': edge.uid.hex}):
@@ -628,7 +559,6 @@
                 raise ValueError(err_upd.format('edge', edge.uid))
 
     def update_faces(self, faces):
->>>>>>> f386b46b
         """ Updates the information of a face.
 
         Gets the mesh faces identified by the same
@@ -645,27 +575,6 @@
             If any face was not found in the mesh container.
 
         """
-<<<<<<< HEAD
-        for row in self._group.faces.where(
-                'uid == value', condvars={'value': face.uid.hex}):
-            n = len(face.points)
-            row['n_points'] = n
-            row['points_uids'] = [puid.hex for puid in
-                                  face.points] + [0] * (MAX_POINTS_IN_FACE-n)
-            self._uidData[uuid.UUID(hex=row['data'], version=4)] = face.data
-            row.update()
-            row._flush_mod_rows()
-            return
-        else:
-            error_str = "Trying to update a none existing face with uid: {}"
-            raise ValueError(error_str.format(face.uid))
-
-    def update_cell(self, cell):
-        """ Updates the information of a cell.
-
-        Gets the mesh cell identified by the same
-        uid as the provided cell and updates its information.
-=======
         for face in faces:
             for row in self._group.faces.where(
                     'uid == value', condvars={'value': face.uid.hex}):
@@ -688,7 +597,6 @@
 
         Gets the mesh cells identified by the same
         uids as the ones provided in cells and updates their information.
->>>>>>> f386b46b
 
         Parameters
         ----------
@@ -701,22 +609,6 @@
             If any cell was not found in the mesh container.
 
         """
-<<<<<<< HEAD
-        for row in self._group.cells.where(
-                'uid == value', condvars={'value': cell.uid.hex}):
-            n = len(cell.points)
-            row['n_points'] = n
-            row['points_uids'] = [puid.hex for puid in
-                                  cell.points] + [0] * (MAX_POINTS_IN_CELL-n)
-            self._uidData[uuid.UUID(hex=row['data'], version=4)] = cell.data
-            row.update()
-            row._flush_mod_rows()
-            return
-        else:
-            error_str = "Trying to update an non existing cell with uid: {}"
-            raise ValueError(error_str.format(cell.uid))
-=======
-
         for cell in cells:
             for row in self._group.cells.where(
                     'uid == value', condvars={'value': cell.uid.hex}):
@@ -733,7 +625,6 @@
                 break
             else:
                 raise ValueError(err_upd.format('cell', cell.uid))
->>>>>>> f386b46b
 
     def iter_points(self, uids=None):
         """ Returns an iterator over points.
