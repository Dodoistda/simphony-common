--- conflicted
+++ resolved
@@ -174,11 +174,7 @@
                 'Container \'{n}\` does not exist'.format(n=name))
 
     def get_dataset_names(self):
-<<<<<<< HEAD
-        """ Returns the names of the all the datasets contained in the file.
-=======
-        """ Returns a list with the datasets' names in the engine workspace.
->>>>>>> 42fa81bf
+        """ Returns a list of the datasets' names contained in the file.
 
         """
 
