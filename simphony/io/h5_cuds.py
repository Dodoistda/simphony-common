--- conflicted
+++ resolved
@@ -140,9 +140,6 @@
         self._handle.flush()
         return m
 
-<<<<<<< HEAD
-    def get_particles(self, name):
-=======
     def add_lattice(self, lattice):
         """Add lattice to the file.
 
@@ -174,10 +171,8 @@
 
         return filelat
 
-    def get_particle_container(self, name):
->>>>>>> 1c6b78c3
+    def get_particles(self, name):
         """Get particle container from file.
-
         The returned particle container can be used to query
         and change the related data stored in the file. If the
         file has been closed then the particle container should
@@ -216,9 +211,6 @@
             raise ValueError(
                 'Mesh \'{n}\` does not exist'.format(n=name))
 
-<<<<<<< HEAD
-    def delete_particles(self, name):
-=======
     def get_lattice(self, name):
         """Get lattice from file.
 
@@ -239,8 +231,7 @@
             raise ValueError(
                 'Lattice \'{n}\` does not exist'.format(n=name))
 
-    def delete_particle_container(self, name):
->>>>>>> 1c6b78c3
+    def delete_particles(self, name):
         """Delete particle container from file.
 
         Parameters
@@ -271,9 +262,6 @@
             raise ValueError(
                 'Mesh \'{n}\` does not exist'.format(n=name))
 
-<<<<<<< HEAD
-    def iter_particles(self, names=None):
-=======
     def delete_lattice(self, name):
         """Delete lattice from file.
 
@@ -289,11 +277,9 @@
         else:
             filelat._f_remove(recursive=True)
 
-    def iter_particle_containers(self, names=None):
->>>>>>> 1c6b78c3
+    def iter_particles(self, names=None):
         """Returns an iterator over a subset or all
         of the particle containers.
-
         Parameters
         ----------
         names : list of str
