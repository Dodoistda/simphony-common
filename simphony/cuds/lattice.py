--- conflicted
+++ resolved
@@ -1,11 +1,7 @@
 import numpy as np
 from math import sqrt
-<<<<<<< HEAD
 from simphony.cuds.abc_lattice import ABCLattice
-=======
-from simphony.cuds.abstractlattice import ABCLattice
 from simphony.core.cuds_item import CUDSItem
->>>>>>> 3fb3861b
 from simphony.core.data_container import DataContainer
 
 
