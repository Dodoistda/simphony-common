--- conflicted
+++ resolved
@@ -8,22 +8,13 @@
     """
     A single node of a lattice.
 
-<<<<<<< HEAD
-    Attributes:
-    -----------
+    Attributes
+    ----------
     index: tuple of D x int
-        node index coordinate
-    data: reference to a DataContainer object
-        node related data
-=======
-    Attributes
-    ----------
-    id :  tuple of D x int
         Node index coordinate
     data : DataContainer
 
 
->>>>>>> 7c036c49
     """
     def __init__(self, index, data=None):
         self.index = tuple(index)
@@ -78,15 +69,9 @@
     def get_node(self, index):
         """Get a copy of the node corresponding to the given index.
 
-<<<<<<< HEAD
-        Parameters:
-        -----------
+        Parameters
+        ----------
         index: tuple of D x int (node index coordinate)
-=======
-        Parameters
-        ----------
-        id: tuple of D x int (node index coordinate)
->>>>>>> 7c036c49
 
         Returns
         -------
@@ -109,15 +94,9 @@
     def iter_nodes(self, indices=None):
         """Get an iterator over the LatticeNodes described by the indices.
 
-<<<<<<< HEAD
-        Parameters:
-        -----------
+        Parameters
+        ----------
         indices: iterable set of D x int (node index coordinates)
-=======
-        Parameters
-        ----------
-        ids: iterable set of D x int (node index coordinates)
->>>>>>> 7c036c49
 
         Returns
         -------
@@ -133,15 +112,9 @@
     def get_coordinate(self, index):
         """Get coordinate of the given index coordinate.
 
-<<<<<<< HEAD
-        Parameters:
-        -----------
+        Parameters
+        ----------
         index: D x int (node index coordinate)
-=======
-        Parameters
-        ----------
-        id: D x int (node index coordinate)
->>>>>>> 7c036c49
 
         Returns
         -------
