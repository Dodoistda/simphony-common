""" Mesh module

This module contains the implementation to store, access,
and modify a mesh

"""
import uuid
from simphony.cuds.abstractmesh import ABCMesh
import simphony.core.data_container as dc


class Point(object):
    """ Coordinates describing a point in the space

    Set of coordinates (x,y,z) describing a point in
    the space and data about that point

    Parameters
    ----------
    uid : uuid.UUID
        uid of the point.
    coordinates : list of double
        set of coordinates (x,y,z) describing the point position.
    data : DataContainer
        object to store point data

    Attributes
    ----------
    uid : uuid.UUID
        uid of the point.
    data : DataContainer
        object to store point data
    coordinates : list of double
        set of coordinates (x,y,z) describing the point position.

    """

    def __init__(self, coordinates, uid=None, data=None):
        self.uid = uid
        self.coordinates = tuple(coordinates)

        if data:
            self.data = dc.DataContainer(data)
        else:
            self.data = dc.DataContainer()

    @classmethod
    def from_point(cls, point):
        return cls(
            point.coordinates,
            point.uid,
            point.data
        )


class Element(object):
    """ Element base class

    Element for storing geometrical objects

    Parameters
    ----------
    uid :
        uid of the edge.
    points : list of uid
        list of points uids defining the edge.
    data : DataContainer
        object to store data relative to the element

    Attributes
    ----------
    points : list of uid
        list of points uids defining the element.
    uid : uuid.UUID
        uid of the element
    data : DataContainer
        Element data

    """

    def __init__(self, points, uid=None, data=None):
        self.uid = uid
        self.points = points[:]

        if data:
            self.data = dc.DataContainer(data)
        else:
            self.data = dc.DataContainer()


class Edge(Element):
    """ Edge element

    Element for storing 1D geometrical objects

    Parameters
    ----------
    points : list of uid
        list of points uids defining the edge.
    uid : uuid.UUID
        uid of the edge.
    data : DataContainer
        object to store data relative to the edge

    """

    @classmethod
    def from_edge(cls, edge):
        return cls(
            edge.points,
            edge.uid,
            edge.data
        )


class Face(Element):
    """ Face element

    Element for storing 2D geometrical objects

    Parameters
    ----------
    points : list of uid
        list of points uids defining the face.
    uid : uuid.UUID
        uid of the face.
    data : DataContainer
        object to store data relative to the face

    """

    @classmethod
    def from_face(cls, face):
        return cls(
            face.points,
            face.uid,
            face.data
        )


class Cell(Element):
    """ Cell element

    Element for storing 3D geometrical objects

    Parameters
    ----------
    points : list of uid
        list of points uids defining the cell.
    uid : uuid.UUID
        uid of the cell.
    data : DataContainer
        object to store data relative to the cell

    """

    @classmethod
    def from_cell(cls, cell):
        return cls(
            cell.points,
            cell.uid,
            cell.data
        )


class Mesh(ABCMesh):
    """ Mesh object to store points and elements.

    Stores general mesh information Points and Elements
    such as Edges, Faces and Cells and provide the
    methods to interact with them. The methods are
    divided in four different blocks:

    (1) methods to get the related item with the provided uid;
    (2) methods to add a new item or replace;
    (3) generator methods that return iterators
        over all or some of the mesh items and;
    (4) inspection methods to identify if there are any edges,
        faces or cells described in the mesh.

    Parameters
    ----------
    name : str
        name of mesh

    Attributes
    ----------
    name : str
        name of mesh
    data : Data
        Data relative to the mesh.
    points : dictionary of Point
        Points of the mesh.
    edges : dictionary of Edge
        Edges of the mesh.
    faces : dictionary of Face
        Faces of the mesh.
    cells : dictionary of Cell
        Cells of the mesh.

    """

    def __init__(self, name):
        self.name = name

        self._points = {}
        self._edges = {}
        self._faces = {}
        self._cells = {}

        self._data = dc.DataContainer()

    @property
    def data(self):
        return dc.DataContainer(self._data)

    @data.setter
    def data(self, value):
        self._data = dc.DataContainer(value)

    def get_point(self, uid):
        """ Returns a point with a given uid.

        Returns the point stored in the mesh
        identified by uid. If such point do not
        exists an exception is raised.

        Parameters
        ----------
        uid : uuid.UUID
            uid of the desired point.

        Returns
        -------
<<<<<<< HEAD
        point : Point
            Mesh point identified by uuid

        Raises
        ------
        KeyError :
            If the point identified by uuid was not found
        TypeError :
            When ``uid`` is not uuid.UUID
=======
        Point
            Mesh point identified by uid

        Raises
        ------
        KeyError
            If the point identified by uid was not found
>>>>>>> 5a6b9a19

        """
        if isinstance(uid, uuid.UUID):
            return Point.from_point(self._points[uid])
<<<<<<< HEAD
        else:
            message = 'Expected type for `uid` is uuid.UUID but received {!r}'
            raise TypeError(message.format(type(uid)))
=======
        except KeyError:
            error_str = "Trying to get an non-existing point with uid: {}"
            raise ValueError(error_str.format(uid))
>>>>>>> 5a6b9a19

    def get_edge(self, uid):
        """ Returns an edge with a given uid.

        Returns the edge stored in the mesh
        identified by uid. If such edge do not
        exists an exception is raised.

        Parameters
        ----------
        uid : uuid.UUID
            uid of the desired edge.

        Returns
        -------
        edge : Edge
            Edge identified by uid

        Raises
        ------
<<<<<<< HEAD
        KeyError :
            If the edge identified by uuid was not found
        TypeError :
            When ``uid`` is not uuid.UUID
=======
        KeyError
            If the edge identified by uid was not found
>>>>>>> 5a6b9a19

        """
        if isinstance(uid, uuid.UUID):
            return Edge.from_edge(self._edges[uid])
        else:
            message = 'Expected type for `uid` is uuid.UUID but received {!r}'
            raise TypeError(message.format(type(uid)))

    def get_face(self, uid):
        """ Returns a face with a given uid.

        Returns the face stored in the mesh
        identified by uid. If such a face does
        not exists an exception is raised.

        Parameters
        ----------
        uid : uuid.UUID
            uid of the desired face.

        Returns
        -------
        face : Face
            Face identified by uid

        Raises
        ------
<<<<<<< HEAD
        KeyError :
            If the face identified by uuid was not found
        TypeError :
            When ``uid`` is not uuid.UUID
=======
        KeyError
            If the face identified by uid was not found
>>>>>>> 5a6b9a19

        """
        if isinstance(uid, uuid.UUID):
            return Face.from_face(self._faces[uid])
        else:
            message = 'Expected type for `uid` is uuid.UUID but received {!r}'
            raise TypeError(message.format(type(uid)))

    def get_cell(self, uid):
        """ Returns a cell with a given uid.

        Returns the cell stored in the mesh
        identified by uid. If such a cell does not
        exists an exception is raised.

        Parameters
        ----------
        uid : uuid.UUID
            uid of the desired cell.

        Returns
        -------
<<<<<<< HEAD
        cell : Cell
            Cell with id identified by uid

        Raises
        ------
        KeyError :
            If the cell identified by uuid was not found
        TypeError :
            When ``uid`` is not uuid.UUID
=======
        Cell
            Cell identified by uid

        Raises
        ------
        KeyError
            If the cell identified by uid was not found
>>>>>>> 5a6b9a19

        """
        if isinstance(uid, uuid.UUID):
            return Cell.from_cell(self._cells[uid])
        else:
            message = 'Expected type for `uid` is uuid.UUID but received {!r}'
            raise TypeError(message.format(type(uid)))

    def add_point(self, point):
        """ Adds a new point to the mesh.

        Parameters
        ----------
        point : Point
            Point to be added to the mesh

        Raises
        ------
        ValueError :
            If other point with the same uid was already
            in the mesh.

        """
        if point.uid is None:
            point.uid = self._generate_uuid()
<<<<<<< HEAD
        elif point.uid in self._points:
            error_str = "Trying to add an already existing point with uuid: {}"
            raise ValueError(error_str.format(point.uid))
=======

        if point.uid in self._points:
            error_str = "Trying to add an already existing point with uid: "\
                + str(point.uid)
            raise KeyError(error_str)
>>>>>>> 5a6b9a19

        self._points[point.uid] = Point.from_point(point)

        return point.uid

    def add_edge(self, edge):
        """ Adds a new edge to the mesh.

        Parameters
        ----------
        edge : Edge
            Edge to be added to the mesh

        Raises
        ------
        ValueError :
            If other edge with the same uid was already
            in the mesh

        """

        if edge.uid is None:
            edge.uid = self._generate_uuid()
<<<<<<< HEAD
        elif edge.uid in self._edges:
            error_str = "Trying to add an already existing edge with uuid: {}"
            raise ValueError(error_str.format(edge.uid))
=======

        if edge.uid in self._edges:
            error_str = "Trying to add an already existing edge with uid: "\
                + str(edge.uid)
            raise KeyError(error_str)
>>>>>>> 5a6b9a19

        self._edges[edge.uid] = Edge.from_edge(edge)

        return edge.uid

    def add_face(self, face):
        """ Adds a new face to the mesh.

        Parameters
        ----------
        face : Face
            Face to be added to the mesh

        Raises
        ------
        ValueError :
            If other face with the same uid was already
            in the mesh

        """
        if face.uid is None:
            face.uid = self._generate_uuid()
<<<<<<< HEAD
        elif face.uid in self._faces:
            error_str = "Trying to add an already existing face with uuid: {}"
            raise ValueError(error_str.format(face.uid))
=======

        if face.uid in self._faces:
            error_str = "Trying to add an already existing face with uid: "\
                + str(face.uid)
            raise KeyError(error_str)
>>>>>>> 5a6b9a19

        self._faces[face.uid] = Face.from_face(face)

        return face.uid

    def add_cell(self, cell):
        """ Adds a new cell to the mesh.

        Parameters
        ----------
        cell : Cell
            Cell to be added to the mesh

        Raises
        ------
        ValueError :
            If other cell with the same uid was already
            in the mesh

        """

        if cell.uid is None:
            cell.uid = self._generate_uuid()
<<<<<<< HEAD
        elif cell.uid in self._cells:
            error_str = "Trying to add an already existing cell with uuid: {}"
            raise ValueError(error_str.format(cell.uid))
=======

        if cell.uid in self._cells:
            error_str = "Trying to add an already existing cell with uid: "\
                + str(cell.uid)
            raise KeyError(error_str)

>>>>>>> 5a6b9a19
        self._cells[cell.uid] = Cell.from_cell(cell)
        return cell.uid

    def update_point(self, point):
        """ Updates the information of a point.

        Gets the mesh point identified by the same
        uid as the provided point and updates its information
        with the one provided with the new point.

        Parameters
        ----------
        point : Point
            Point to be updated

        Raises
        ------
        ValueError :
            If the point was not found in the mesh

        """
        if point.uid not in self._points:
            error_str = "Trying to update a non-existing point with uid: {}"
            raise ValueError(error_str.format(point.uid))

        point_to_update = self._points[point.uid]
        point_to_update.data = point.data
        point_to_update.coordinates = point.coordinates

    def update_edge(self, edge):
        """ Updates the information of an edge.

        Gets the mesh edge identified by the same
        uid as the provided edge and updates its information
        with the one provided with the new edge.

        Parameters
        ----------
        edge : Edge
            Edge to be updated

        Raises
        ------
        ValueError :
            If the edge was not found in the mesh

        """
        if edge.uid not in self._edges:
            error_str = "Trying to update a non-existing edge with uid: {}"
            raise ValueError(error_str.format(edge.uid))

        edge_to_update = self._edges[edge.uid]
        edge_to_update.data = edge.data
        edge_to_update.points = edge.points

    def update_face(self, face):
        """ Updates the information of a face.

        Gets the mesh face identified by the same
        uid as the provided face and updates its information
        with the one provided with the new face.

        Parameters
        ----------
        face : Face
            Face to be updated

        Raises
        ------
        ValueError :
            If the face was not found in the mesh

        """

        if face.uid not in self._faces:
            error_str = "Trying to update a non-existing face with uid: {}"
            raise ValueError(error_str.format(face.uid))

        face_to_update = self._faces[face.uid]

        face_to_update.data = face.data
        face_to_update.points = face.points

    def update_cell(self, cell):
        """ Updates the information of a cell.

        Gets the mesh cell identified by the same
        uid as the provided cell and updates its information
        with the one provided with the new cell.

        Parameters
        ----------
        cell : Cell
            Cell to be updated

        Raises
        ------
        ValueError :
            If the cell was not found in the mesh

        """
        if cell.uid not in self._cells:
            error_str = "Trying to update a non-existing cell with uid: {}"
            raise ValueError(error_str.format(cell.uid))

        cell_to_update = self._cells[cell.uid]
        cell_to_update.data = cell.data
        cell_to_update.points = cell.points

    def iter_points(self, uids=None):
        """ Returns an iterator over points.

        Parameters
        ----------
        uids : iterable of uuid.UUID or None
            When the uids are provided, then the points are returned in
            the same order the uids are returned by the iterable. If uids is
            None, then all points are returned by the interable and there
            is no restriction on the order that they are returned.

<<<<<<< HEAD
        Yields
        ------
        cell : Cell

        """
        if point_uids is None:
=======
        Returns
        -------
        iter
            Iterator over the points

        """

        if uids is None:
>>>>>>> 5a6b9a19
            for point in self._points.values():
                yield Point.from_point(point)
        else:
            for point_uid in uids:
                yield Point.from_point(self._points[point_uid])

    def iter_edges(self, uids=None):
        """ Returns an iterator over edges.

        Parameters
        ----------
        uids : iterable of uuid.UUID  or None
            When the uids are provided, then the edges are returned in the
            same order the uids are returned by the iterable. If uids is None,
            then all edges are returned by the interable and there is no
            restriction on the order that they are returned.

        Yields
        ------
        edge : Edge

        """

        if uids is None:
            for edge in self._edges.values():
                yield Edge.from_edge(edge)
        else:
            for uid in uids:
                yield Edge.from_edge(self._edges[uid])

    def iter_faces(self, uids=None):
        """ Returns an iterator over faces.

        Parameters
        ----------
        uids : iterable of uuid.UUID  or None
            When the uids are provided, then the faces are returned in the
            same order the uids are returned by the iterable. If uids is None,
            then all faces are returned by the interable and there is no
            restriction on the order that they are returned.

<<<<<<< HEAD
        Yields
        ------
        face : Face

        """
        if face_uids is None:
=======
        Returns
        -------
        iter
            Iterator over the faces

        """

        if uids is None:
>>>>>>> 5a6b9a19
            for face in self._faces.values():
                yield Face.from_face(face)
        else:
            for uid in uids:
                yield Face.from_face(self._faces[uid])

    def iter_cells(self, uids=None):
        """ Returns an iterator over cells.

        Parameters
        ----------
        uids : iterable of uuid.UUID  or None
            When the uids are provided, then the cells are returned in the same
            order the uids are returned by the iterable. If uids is None, then
            all cells are returned by the interable and there is no restriction
            on the order that they are returned.

        Yields
        ------
        cell : Cell

        """
<<<<<<< HEAD
        if cell_uids is None:
=======

        if uids is None:
>>>>>>> 5a6b9a19
            for cell in self._cells.values():
                yield Cell.from_cell(cell)
        else:
            for uid in uids:
                yield Cell.from_cell(self._cells[uid])

    def has_edges(self):
        """ Check if the mesh has edges

        Returns
        -------
        result  : bool
            True of there are edges inside the mesh,
            False otherwise

        """
        return len(self._edges) > 0

    def has_faces(self):
        """ Check if the mesh has faces

        Returns
        -------
        result : bool
            True of there are faces inside the mesh,
            False otherwise

        """
        return len(self._faces) > 0

    def has_cells(self):
        """ Check if the mesh has cells

        Returns
        -------
        result : bool
            True of there are cells inside the mesh,
            False otherwise

        """
        return len(self._cells) > 0

    def _generate_uuid(self):
        """ Provides a uuid for the object

        Provides a uuid as defined in the standard RFC 4122
        """
        return uuid.uuid4()<|MERGE_RESOLUTION|>--- conflicted
+++ resolved
@@ -232,38 +232,22 @@
 
         Returns
         -------
-<<<<<<< HEAD
         point : Point
             Mesh point identified by uuid
 
         Raises
         ------
         KeyError :
-            If the point identified by uuid was not found
+            If the point identified by uid was not found
         TypeError :
             When ``uid`` is not uuid.UUID
-=======
-        Point
-            Mesh point identified by uid
-
-        Raises
-        ------
-        KeyError
-            If the point identified by uid was not found
->>>>>>> 5a6b9a19
 
         """
         if isinstance(uid, uuid.UUID):
             return Point.from_point(self._points[uid])
-<<<<<<< HEAD
         else:
             message = 'Expected type for `uid` is uuid.UUID but received {!r}'
             raise TypeError(message.format(type(uid)))
-=======
-        except KeyError:
-            error_str = "Trying to get an non-existing point with uid: {}"
-            raise ValueError(error_str.format(uid))
->>>>>>> 5a6b9a19
 
     def get_edge(self, uid):
         """ Returns an edge with a given uid.
@@ -284,15 +268,10 @@
 
         Raises
         ------
-<<<<<<< HEAD
         KeyError :
-            If the edge identified by uuid was not found
+            If the edge identified by uid was not found
         TypeError :
             When ``uid`` is not uuid.UUID
-=======
-        KeyError
-            If the edge identified by uid was not found
->>>>>>> 5a6b9a19
 
         """
         if isinstance(uid, uuid.UUID):
@@ -320,15 +299,10 @@
 
         Raises
         ------
-<<<<<<< HEAD
         KeyError :
-            If the face identified by uuid was not found
+            If the face identified by uid was not found
         TypeError :
             When ``uid`` is not uuid.UUID
-=======
-        KeyError
-            If the face identified by uid was not found
->>>>>>> 5a6b9a19
 
         """
         if isinstance(uid, uuid.UUID):
@@ -351,9 +325,8 @@
 
         Returns
         -------
-<<<<<<< HEAD
         cell : Cell
-            Cell with id identified by uid
+            Cell identified by uid
 
         Raises
         ------
@@ -361,15 +334,6 @@
             If the cell identified by uuid was not found
         TypeError :
             When ``uid`` is not uuid.UUID
-=======
-        Cell
-            Cell identified by uid
-
-        Raises
-        ------
-        KeyError
-            If the cell identified by uid was not found
->>>>>>> 5a6b9a19
 
         """
         if isinstance(uid, uuid.UUID):
@@ -395,17 +359,9 @@
         """
         if point.uid is None:
             point.uid = self._generate_uuid()
-<<<<<<< HEAD
         elif point.uid in self._points:
             error_str = "Trying to add an already existing point with uuid: {}"
             raise ValueError(error_str.format(point.uid))
-=======
-
-        if point.uid in self._points:
-            error_str = "Trying to add an already existing point with uid: "\
-                + str(point.uid)
-            raise KeyError(error_str)
->>>>>>> 5a6b9a19
 
         self._points[point.uid] = Point.from_point(point)
 
@@ -429,20 +385,11 @@
 
         if edge.uid is None:
             edge.uid = self._generate_uuid()
-<<<<<<< HEAD
         elif edge.uid in self._edges:
             error_str = "Trying to add an already existing edge with uuid: {}"
             raise ValueError(error_str.format(edge.uid))
-=======
-
-        if edge.uid in self._edges:
-            error_str = "Trying to add an already existing edge with uid: "\
-                + str(edge.uid)
-            raise KeyError(error_str)
->>>>>>> 5a6b9a19
 
         self._edges[edge.uid] = Edge.from_edge(edge)
-
         return edge.uid
 
     def add_face(self, face):
@@ -462,20 +409,11 @@
         """
         if face.uid is None:
             face.uid = self._generate_uuid()
-<<<<<<< HEAD
         elif face.uid in self._faces:
             error_str = "Trying to add an already existing face with uuid: {}"
             raise ValueError(error_str.format(face.uid))
-=======
-
-        if face.uid in self._faces:
-            error_str = "Trying to add an already existing face with uid: "\
-                + str(face.uid)
-            raise KeyError(error_str)
->>>>>>> 5a6b9a19
 
         self._faces[face.uid] = Face.from_face(face)
-
         return face.uid
 
     def add_cell(self, cell):
@@ -496,18 +434,10 @@
 
         if cell.uid is None:
             cell.uid = self._generate_uuid()
-<<<<<<< HEAD
         elif cell.uid in self._cells:
             error_str = "Trying to add an already existing cell with uuid: {}"
             raise ValueError(error_str.format(cell.uid))
-=======
-
-        if cell.uid in self._cells:
-            error_str = "Trying to add an already existing cell with uid: "\
-                + str(cell.uid)
-            raise KeyError(error_str)
-
->>>>>>> 5a6b9a19
+
         self._cells[cell.uid] = Cell.from_cell(cell)
         return cell.uid
 
@@ -628,23 +558,12 @@
             None, then all points are returned by the interable and there
             is no restriction on the order that they are returned.
 
-<<<<<<< HEAD
         Yields
         ------
         cell : Cell
 
         """
-        if point_uids is None:
-=======
-        Returns
-        -------
-        iter
-            Iterator over the points
-
-        """
-
         if uids is None:
->>>>>>> 5a6b9a19
             for point in self._points.values():
                 yield Point.from_point(point)
         else:
@@ -686,23 +605,12 @@
             then all faces are returned by the interable and there is no
             restriction on the order that they are returned.
 
-<<<<<<< HEAD
         Yields
         ------
         face : Face
 
         """
-        if face_uids is None:
-=======
-        Returns
-        -------
-        iter
-            Iterator over the faces
-
-        """
-
         if uids is None:
->>>>>>> 5a6b9a19
             for face in self._faces.values():
                 yield Face.from_face(face)
         else:
@@ -725,12 +633,7 @@
         cell : Cell
 
         """
-<<<<<<< HEAD
-        if cell_uids is None:
-=======
-
         if uids is None:
->>>>>>> 5a6b9a19
             for cell in self._cells.values():
                 yield Cell.from_cell(cell)
         else:
