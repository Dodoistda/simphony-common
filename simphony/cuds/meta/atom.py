import uuid
from simphony.core.data_container import DataContainer
from simphony.core.cuba import CUBA
from .particle import Particle
from . import validation


class Atom(Particle):
    '''An atom  # noqa
    '''

    cuba_key = CUBA.ATOM

    def __init__(self, position=None, mass=1.0):

        self._data = DataContainer()

        self.mass = mass
        if position is None:
            self.position = [0, 0, 0]
        # This is a system-managed, read-only attribute
        self._definition = 'An atom'  # noqa

    @property
    def mass(self):
        return self.data[CUBA.MASS]

    @mass.setter
    def mass(self, value):
        value = validation.cast_data_type(value, 'mass')
        validation.validate_cuba_keyword(value, 'mass')
        data = self.data
        data[CUBA.MASS] = value
        self.data = data

    @property
    def definition(self):
        return self._definition

    @property
    def data(self):
        return DataContainer(self._data)

    @data.setter
    def data(self, new_data):
        self._data = DataContainer(new_data)

    @property
    def uid(self):
        if not hasattr(self, '_uid') or self._uid is None:
            self._uid = uuid.uuid4()
        return self._uid

    @classmethod
    def supported_parameters(cls):
<<<<<<< HEAD
        return (CUBA.MASS, CUBA.POSITION, CUBA.UUID)
=======
        return (CUBA.UUID, CUBA.MASS, CUBA.POSITION)
>>>>>>> dcfdfa30

    @classmethod
    def parents(cls):
        return (CUBA.PARTICLE, CUBA.POINT, CUBA.CUDS_ITEM)<|MERGE_RESOLUTION|>--- conflicted
+++ resolved
@@ -53,11 +53,7 @@
 
     @classmethod
     def supported_parameters(cls):
-<<<<<<< HEAD
         return (CUBA.MASS, CUBA.POSITION, CUBA.UUID)
-=======
-        return (CUBA.UUID, CUBA.MASS, CUBA.POSITION)
->>>>>>> dcfdfa30
 
     @classmethod
     def parents(cls):
