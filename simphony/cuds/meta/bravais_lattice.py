--- conflicted
+++ resolved
@@ -85,13 +85,8 @@
 
     @classmethod
     def supported_parameters(cls):
-<<<<<<< HEAD
         return (CUBA.DESCRIPTION, CUBA.LATTICE_PARAMETER, CUBA.NAME,
                 CUBA.ORIGIN, CUBA.PRIMITIVE_CELL, CUBA.SIZE, CUBA.UUID)
-=======
-        return (CUBA.ORIGIN, CUBA.LATTICE_PARAMETER, CUBA.DESCRIPTION,
-                CUBA.PRIMITIVE_CELL, CUBA.SIZE, CUBA.UUID, CUBA.NAME)
->>>>>>> dcfdfa30
 
     @classmethod
     def parents(cls):
