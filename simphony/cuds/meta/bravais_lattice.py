--- conflicted
+++ resolved
@@ -13,10 +13,7 @@
 
     def __init__(self,
                  primitive_cell,
-<<<<<<< HEAD
-=======
                  data=None,
->>>>>>> 696863bd
                  description="",
                  name="",
                  lattice_parameter=None):
@@ -62,6 +59,14 @@
         self.data = data
 
     @property
+    def data(self):
+        return DataContainer(self._data)
+
+    @data.setter
+    def data(self, new_data):
+        self._data = DataContainer(new_data)
+
+    @property
     def origin(self):
         return self._origin
 
@@ -74,14 +79,6 @@
         return self._size
 
     @property
-    def data(self):
-        return DataContainer(self._data)
-
-    @data.setter
-    def data(self, new_data):
-        self._data = DataContainer(new_data)
-
-    @property
     def uid(self):
         if not hasattr(self, '_uid') or self._uid is None:
             self._uid = uuid.uuid4()
@@ -90,7 +87,7 @@
     @classmethod
     def supported_parameters(cls):
         return (CUBA.ORIGIN, CUBA.LATTICE_PARAMETER, CUBA.DESCRIPTION,
-                CUBA.PRIMITIVE_CELL, CUBA.SIZE, CUBA.UUID, CUBA.NAME)
+                CUBA.UUID, CUBA.PRIMITIVE_CELL, CUBA.SIZE, CUBA.NAME)
 
     @classmethod
     def parents(cls):
