import uuid
from simphony.core.data_container import DataContainer
from simphony.core.cuba import CUBA
from .computational_method import ComputationalMethod


class Sph(ComputationalMethod):
    '''Smooth particle hydrodynamics  # noqa
    '''

    cuba_key = CUBA.SPH

<<<<<<< HEAD
    def __init__(self, description="", name=""):

        self._data = DataContainer()
=======
    def __init__(self, data=None, description="", name=""):
>>>>>>> 696863bd

        self.name = name
        self.description = description
        # This is a system-managed, read-only attribute
        self._physics_equation = [CUBA.CFD]
        # This is a system-managed, read-only attribute
        self._definition = 'Smooth particle hydrodynamics'  # noqa

    @property
    def physics_equation(self):
        return self._physics_equation

    @property
    def definition(self):
        return self._definition

    @property
    def data(self):
        return DataContainer(self._data)

    @data.setter
    def data(self, new_data):
        self._data = DataContainer(new_data)

    @property
    def uid(self):
        if not hasattr(self, '_uid') or self._uid is None:
            self._uid = uuid.uuid4()
        return self._uid

    @classmethod
    def supported_parameters(cls):
        return (CUBA.DESCRIPTION, CUBA.PHYSICS_EQUATION, CUBA.UUID, CUBA.NAME)

    @classmethod
    def parents(cls):
        return (CUBA.COMPUTATIONAL_METHOD, CUBA.CUDS_COMPONENT, CUBA.CUDS_ITEM)<|MERGE_RESOLUTION|>--- conflicted
+++ resolved
@@ -10,13 +10,9 @@
 
     cuba_key = CUBA.SPH
 
-<<<<<<< HEAD
-    def __init__(self, description="", name=""):
+    def __init__(self, data=None, description="", name=""):
 
         self._data = DataContainer()
-=======
-    def __init__(self, data=None, description="", name=""):
->>>>>>> 696863bd
 
         self.name = name
         self.description = description
@@ -26,20 +22,20 @@
         self._definition = 'Smooth particle hydrodynamics'  # noqa
 
     @property
+    def data(self):
+        return DataContainer(self._data)
+
+    @data.setter
+    def data(self, new_data):
+        self._data = DataContainer(new_data)
+
+    @property
     def physics_equation(self):
         return self._physics_equation
 
     @property
     def definition(self):
         return self._definition
-
-    @property
-    def data(self):
-        return DataContainer(self._data)
-
-    @data.setter
-    def data(self, new_data):
-        self._data = DataContainer(new_data)
 
     @property
     def uid(self):
