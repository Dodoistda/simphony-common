import uuid
from simphony.core.data_container import DataContainer
from simphony.core.cuba import CUBA
from .bravais_lattice import BravaisLattice


class OrthorhombicLattice(BravaisLattice):
    '''An orthorhombic lattice  # noqa
    '''

    cuba_key = CUBA.ORTHORHOMBIC_LATTICE

    def __init__(self,
                 primitive_cell,
<<<<<<< HEAD
=======
                 data=None,
>>>>>>> 696863bd
                 description="",
                 name="",
                 lattice_parameter=None):

        self._data = DataContainer()

        self.primitive_cell = primitive_cell
        if lattice_parameter is None:
            self.lattice_parameter = [1.0, 1.0, 1.0]
        self.name = name
        self.description = description
        # This is a system-managed, read-only attribute
        self._definition = 'An orthorhombic lattice'  # noqa
        # This is a system-managed, read-only attribute
        self._origin = None
        # This is a system-managed, read-only attribute
        self._size = [1, 1, 1]

    @property
    def definition(self):
        return self._definition

    @property
    def origin(self):
        return self._origin

    @property
    def data(self):
        return DataContainer(self._data)

    @data.setter
    def data(self, new_data):
        self._data = DataContainer(new_data)

    @property
    def uid(self):
        if not hasattr(self, '_uid') or self._uid is None:
            self._uid = uuid.uuid4()
        return self._uid

    @property
    def size(self):
        return self._size

    @classmethod
    def supported_parameters(cls):
        return (CUBA.ORIGIN, CUBA.LATTICE_PARAMETER, CUBA.DESCRIPTION,
                CUBA.UUID, CUBA.PRIMITIVE_CELL, CUBA.SIZE, CUBA.NAME)

    @classmethod
    def parents(cls):
        return (CUBA.BRAVAIS_LATTICE, CUBA.LATTICE, CUBA.CUDS_COMPONENT,
                CUBA.CUDS_ITEM)<|MERGE_RESOLUTION|>--- conflicted
+++ resolved
@@ -12,10 +12,7 @@
 
     def __init__(self,
                  primitive_cell,
-<<<<<<< HEAD
-=======
                  data=None,
->>>>>>> 696863bd
                  description="",
                  name="",
                  lattice_parameter=None):
@@ -35,20 +32,20 @@
         self._size = [1, 1, 1]
 
     @property
+    def data(self):
+        return DataContainer(self._data)
+
+    @data.setter
+    def data(self, new_data):
+        self._data = DataContainer(new_data)
+
+    @property
     def definition(self):
         return self._definition
 
     @property
     def origin(self):
         return self._origin
-
-    @property
-    def data(self):
-        return DataContainer(self._data)
-
-    @data.setter
-    def data(self, new_data):
-        self._data = DataContainer(new_data)
 
     @property
     def uid(self):
@@ -62,8 +59,8 @@
 
     @classmethod
     def supported_parameters(cls):
-        return (CUBA.ORIGIN, CUBA.LATTICE_PARAMETER, CUBA.DESCRIPTION,
-                CUBA.UUID, CUBA.PRIMITIVE_CELL, CUBA.SIZE, CUBA.NAME)
+        return (CUBA.PRIMITIVE_CELL, CUBA.LATTICE_PARAMETER, CUBA.DESCRIPTION,
+                CUBA.SIZE, CUBA.UUID, CUBA.ORIGIN, CUBA.NAME)
 
     @classmethod
     def parents(cls):
