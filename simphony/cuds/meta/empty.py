import uuid
from simphony.core.data_container import DataContainer
from simphony.core.cuba import CUBA
from .condition import Condition
from . import validation


class Empty(Condition):
    '''Empty boundary condition  # noqa
    '''

    cuba_key = CUBA.EMPTY

<<<<<<< HEAD
    def __init__(self, description="", name="", variable=None, material=None):

        self._data = DataContainer()
=======
    def __init__(self,
                 data=None,
                 description="",
                 name="",
                 variable=None,
                 material=None):
>>>>>>> 696863bd

        if material is None:
            self.material = []
        if variable is None:
            self.variable = []
        self.name = name
        self.description = description
        # This is a system-managed, read-only attribute
        self._models = [CUBA.CONTINUUM]
        # This is a system-managed, read-only attribute
        self._definition = 'Empty boundary condition'  # noqa

    @property
    def material(self):
        return self.data[CUBA.MATERIAL]

    @material.setter
    def material(self, value):
        value = validation.cast_data_type(value, 'material')
        validation.check_shape(value, '(:)')
        for item in value:
            validation.validate_cuba_keyword(item, 'material')
        data = self.data
        data[CUBA.MATERIAL] = value
        self.data = data

    @property
    def variable(self):
        return self.data[CUBA.VARIABLE]

    @variable.setter
    def variable(self, value):
        value = validation.cast_data_type(value, 'variable')
        validation.check_shape(value, '(:)')
        for item in value:
            validation.validate_cuba_keyword(item, 'variable')
        data = self.data
        data[CUBA.VARIABLE] = value
        self.data = data

    @property
    def models(self):
        return self._models

    @property
    def definition(self):
        return self._definition

    @property
    def data(self):
        return DataContainer(self._data)

    @data.setter
    def data(self, new_data):
        self._data = DataContainer(new_data)

    @property
    def uid(self):
        if not hasattr(self, '_uid') or self._uid is None:
            self._uid = uuid.uuid4()
        return self._uid

    @classmethod
    def supported_parameters(cls):
        return (CUBA.DESCRIPTION, CUBA.VARIABLE, CUBA.MATERIAL, CUBA.UUID,
                CUBA.NAME)

    @classmethod
    def parents(cls):
        return (CUBA.CONDITION, CUBA.CUDS_COMPONENT, CUBA.CUDS_ITEM)<|MERGE_RESOLUTION|>--- conflicted
+++ resolved
@@ -11,18 +11,14 @@
 
     cuba_key = CUBA.EMPTY
 
-<<<<<<< HEAD
-    def __init__(self, description="", name="", variable=None, material=None):
-
-        self._data = DataContainer()
-=======
     def __init__(self,
                  data=None,
                  description="",
                  name="",
                  variable=None,
                  material=None):
->>>>>>> 696863bd
+
+        self._data = DataContainer()
 
         if material is None:
             self.material = []
@@ -64,20 +60,20 @@
         self.data = data
 
     @property
+    def data(self):
+        return DataContainer(self._data)
+
+    @data.setter
+    def data(self, new_data):
+        self._data = DataContainer(new_data)
+
+    @property
     def models(self):
         return self._models
 
     @property
     def definition(self):
         return self._definition
-
-    @property
-    def data(self):
-        return DataContainer(self._data)
-
-    @data.setter
-    def data(self, new_data):
-        self._data = DataContainer(new_data)
 
     @property
     def uid(self):
