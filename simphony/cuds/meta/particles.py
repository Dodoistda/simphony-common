--- conflicted
+++ resolved
@@ -51,13 +51,8 @@
 
     @classmethod
     def supported_parameters(cls):
-<<<<<<< HEAD
         return (CUBA.BOND, CUBA.DESCRIPTION, CUBA.NAME, CUBA.PARTICLE,
                 CUBA.UUID)
-=======
-        return (CUBA.NAME, CUBA.PARTICLE, CUBA.DESCRIPTION, CUBA.UUID,
-                CUBA.BOND)
->>>>>>> dcfdfa30
 
     @classmethod
     def parents(cls):
