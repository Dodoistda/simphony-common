--- conflicted
+++ resolved
@@ -10,13 +10,9 @@
 
     cuba_key = CUBA.RHEOLOGY_MODEL
 
-<<<<<<< HEAD
-    def __init__(self, description="", name=""):
+    def __init__(self, data=None, description="", name=""):
 
         self._data = DataContainer()
-=======
-    def __init__(self, data=None, description="", name=""):
->>>>>>> 696863bd
 
         self.name = name
         self.description = description
@@ -26,6 +22,14 @@
         self._definition = 'Rheology model of a CFD fluid'  # noqa
         # This is a system-managed, read-only attribute
         self._variables = []
+
+    @property
+    def data(self):
+        return DataContainer(self._data)
+
+    @data.setter
+    def data(self, new_data):
+        self._data = DataContainer(new_data)
 
     @property
     def models(self):
@@ -38,14 +42,6 @@
     @property
     def variables(self):
         return self._variables
-
-    @property
-    def data(self):
-        return DataContainer(self._data)
-
-    @data.setter
-    def data(self, new_data):
-        self._data = DataContainer(new_data)
 
     @property
     def uid(self):
