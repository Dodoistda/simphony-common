--- conflicted
+++ resolved
@@ -10,13 +10,9 @@
 
     cuba_key = CUBA.FREE
 
-<<<<<<< HEAD
-    def __init__(self, description="", name=""):
+    def __init__(self, data=None, description="", name=""):
 
         self._data = DataContainer()
-=======
-    def __init__(self, data=None, description="", name=""):
->>>>>>> 696863bd
 
         self.name = name
         self.description = description
@@ -28,20 +24,20 @@
         self._definition = 'Free boundary condition'  # noqa
 
     @property
+    def data(self):
+        return DataContainer(self._data)
+
+    @data.setter
+    def data(self, new_data):
+        self._data = DataContainer(new_data)
+
+    @property
     def models(self):
         return self._models
 
     @property
     def definition(self):
         return self._definition
-
-    @property
-    def data(self):
-        return DataContainer(self._data)
-
-    @data.setter
-    def data(self, new_data):
-        self._data = DataContainer(new_data)
 
     @property
     def uid(self):
