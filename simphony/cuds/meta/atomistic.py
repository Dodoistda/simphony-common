import uuid
from simphony.core.data_container import DataContainer
from simphony.core.cuba import CUBA
from .computational_model import ComputationalModel


class Atomistic(ComputationalModel):
    '''Atomistic model category according to the RoMM  # noqa
    '''

    cuba_key = CUBA.ATOMISTIC

<<<<<<< HEAD
    def __init__(self, description="", name=""):

        self._data = DataContainer()
=======
    def __init__(self, data=None, description="", name=""):
>>>>>>> 696863bd

        self.name = name
        self.description = description
        # This is a system-managed, read-only attribute
        self._definition = 'Atomistic model category according to the RoMM'  # noqa

    @property
    def definition(self):
        return self._definition

    @property
    def data(self):
        return DataContainer(self._data)

    @data.setter
    def data(self, new_data):
        self._data = DataContainer(new_data)

    @property
    def uid(self):
        if not hasattr(self, '_uid') or self._uid is None:
            self._uid = uuid.uuid4()
        return self._uid

    @classmethod
    def supported_parameters(cls):
        return (CUBA.UUID, CUBA.DESCRIPTION, CUBA.NAME)

    @classmethod
    def parents(cls):
        return (CUBA.COMPUTATIONAL_MODEL, CUBA.CUDS_COMPONENT, CUBA.CUDS_ITEM)<|MERGE_RESOLUTION|>--- conflicted
+++ resolved
@@ -10,22 +10,14 @@
 
     cuba_key = CUBA.ATOMISTIC
 
-<<<<<<< HEAD
-    def __init__(self, description="", name=""):
+    def __init__(self, data=None, description="", name=""):
 
         self._data = DataContainer()
-=======
-    def __init__(self, data=None, description="", name=""):
->>>>>>> 696863bd
 
         self.name = name
         self.description = description
         # This is a system-managed, read-only attribute
         self._definition = 'Atomistic model category according to the RoMM'  # noqa
-
-    @property
-    def definition(self):
-        return self._definition
 
     @property
     def data(self):
@@ -34,6 +26,10 @@
     @data.setter
     def data(self, new_data):
         self._data = DataContainer(new_data)
+
+    @property
+    def definition(self):
+        return self._definition
 
     @property
     def uid(self):
