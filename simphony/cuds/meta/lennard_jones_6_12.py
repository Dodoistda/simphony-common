--- conflicted
+++ resolved
@@ -98,14 +98,8 @@
 
     @classmethod
     def supported_parameters(cls):
-<<<<<<< HEAD
         return (CUBA.CUTOFF_DISTANCE, CUBA.DESCRIPTION, CUBA.ENERGY_WELL_DEPTH,
                 CUBA.MATERIAL, CUBA.NAME, CUBA.UUID, CUBA.VAN_DER_WAALS_RADIUS)
-=======
-        return (CUBA.DESCRIPTION, CUBA.MATERIAL, CUBA.UUID,
-                CUBA.CUTOFF_DISTANCE, CUBA.VAN_DER_WAALS_RADIUS,
-                CUBA.ENERGY_WELL_DEPTH, CUBA.NAME)
->>>>>>> dcfdfa30
 
     @classmethod
     def parents(cls):
