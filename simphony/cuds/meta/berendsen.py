import uuid
from simphony.core.data_container import DataContainer
from simphony.core.cuba import CUBA
from .thermostat import Thermostat
from . import validation


class Berendsen(Thermostat):
    '''The Berendsen thermostat model for temperature rescaling of all particles. The coupling time specifies how rapidly the temperature should be relaxed or coupled to the bath.  # noqa
    '''

    cuba_key = CUBA.BERENDSEN

    def __init__(self,
                 material,
                 description="",
                 name="",
                 coupling_time=0.0001,
                 temperature=None):

        self._data = DataContainer()

        self.material = material
        if temperature is None:
            self.temperature = [0.0, 0.0]
        self.coupling_time = coupling_time
        self.name = name
        self.description = description
        # This is a system-managed, read-only attribute
        self._models = [CUBA.ATOMISTIC, CUBA.MESOSCOPIC]
        # This is a system-managed, read-only attribute
        self._definition = 'The Berendsen thermostat model for temperature rescaling of all particles. The coupling time specifies how rapidly the temperature should be relaxed or coupled to the bath.'  # noqa
        # This is a system-managed, read-only attribute
        self._variables = []

    @property
    def temperature(self):
        return self.data[CUBA.TEMPERATURE]

    @temperature.setter
    def temperature(self, value):
        value = validation.cast_data_type(value, 'temperature')
        validation.check_shape(value, '(2)')
        for item in value:
            validation.validate_cuba_keyword(item, 'temperature')
        data = self.data
        data[CUBA.TEMPERATURE] = value
        self.data = data

    @property
    def coupling_time(self):
        return self.data[CUBA.COUPLING_TIME]

    @coupling_time.setter
    def coupling_time(self, value):
        value = validation.cast_data_type(value, 'coupling_time')
        validation.validate_cuba_keyword(value, 'coupling_time')
        data = self.data
        data[CUBA.COUPLING_TIME] = value
        self.data = data

    @property
    def models(self):
        return self._models

    @property
    def definition(self):
        return self._definition

    @property
    def variables(self):
        return self._variables

    @property
    def data(self):
        return DataContainer(self._data)

    @data.setter
    def data(self, new_data):
        self._data = DataContainer(new_data)

    @property
    def uid(self):
        if not hasattr(self, '_uid') or self._uid is None:
            self._uid = uuid.uuid4()
        return self._uid

    @classmethod
    def supported_parameters(cls):
<<<<<<< HEAD
        return (CUBA.COUPLING_TIME, CUBA.DESCRIPTION, CUBA.MATERIAL, CUBA.NAME,
                CUBA.TEMPERATURE, CUBA.UUID)
=======
        return (CUBA.UUID, CUBA.TEMPERATURE, CUBA.COUPLING_TIME,
                CUBA.DESCRIPTION, CUBA.MATERIAL, CUBA.NAME)
>>>>>>> dcfdfa30

    @classmethod
    def parents(cls):
        return (CUBA.THERMOSTAT, CUBA.MATERIAL_RELATION, CUBA.MODEL_EQUATION,
                CUBA.CUDS_COMPONENT, CUBA.CUDS_ITEM)<|MERGE_RESOLUTION|>--- conflicted
+++ resolved
@@ -87,13 +87,8 @@
 
     @classmethod
     def supported_parameters(cls):
-<<<<<<< HEAD
         return (CUBA.COUPLING_TIME, CUBA.DESCRIPTION, CUBA.MATERIAL, CUBA.NAME,
                 CUBA.TEMPERATURE, CUBA.UUID)
-=======
-        return (CUBA.UUID, CUBA.TEMPERATURE, CUBA.COUPLING_TIME,
-                CUBA.DESCRIPTION, CUBA.MATERIAL, CUBA.NAME)
->>>>>>> dcfdfa30
 
     @classmethod
     def parents(cls):
