import uuid
from simphony.core.data_container import DataContainer
from simphony.core.cuba import CUBA
from .thermostat import Thermostat
from . import validation


class Berendsen(Thermostat):
    '''The Berendsen thermostat model for temperature rescaling of all particles. The coupling time specifies how rapidly the temperature should be relaxed or coupled to the bath.  # noqa
    '''

    cuba_key = CUBA.BERENDSEN

    def __init__(self,
                 material,
<<<<<<< HEAD
=======
                 data=None,
>>>>>>> 696863bd
                 description="",
                 name="",
                 coupling_time=0.0001,
                 temperature=None):

        self._data = DataContainer()

        self.material = material
        if temperature is None:
            self.temperature = [0.0, 0.0]
        self.coupling_time = coupling_time
        self.name = name
        self.description = description
        # This is a system-managed, read-only attribute
        self._models = [CUBA.ATOMISTIC, CUBA.MESOSCOPIC]
        # This is a system-managed, read-only attribute
        self._definition = 'The Berendsen thermostat model for temperature rescaling of all particles. The coupling time specifies how rapidly the temperature should be relaxed or coupled to the bath.'  # noqa
        # This is a system-managed, read-only attribute
        self._variables = []

    @property
    def temperature(self):
        return self.data[CUBA.TEMPERATURE]

    @temperature.setter
    def temperature(self, value):
        value = validation.cast_data_type(value, 'temperature')
        validation.check_shape(value, '(2)')
        for item in value:
            validation.validate_cuba_keyword(item, 'temperature')
        data = self.data
        data[CUBA.TEMPERATURE] = value
        self.data = data

    @property
    def coupling_time(self):
        return self.data[CUBA.COUPLING_TIME]

    @coupling_time.setter
    def coupling_time(self, value):
        value = validation.cast_data_type(value, 'coupling_time')
        validation.validate_cuba_keyword(value, 'coupling_time')
        data = self.data
        data[CUBA.COUPLING_TIME] = value
        self.data = data

    @property
    def models(self):
        return self._models

    @property
    def definition(self):
        return self._definition

    @property
    def variables(self):
        return self._variables

    @property
    def data(self):
        return DataContainer(self._data)

    @data.setter
    def data(self, new_data):
        self._data = DataContainer(new_data)

    @property
    def uid(self):
        if not hasattr(self, '_uid') or self._uid is None:
            self._uid = uuid.uuid4()
        return self._uid

    @classmethod
    def supported_parameters(cls):
        return (CUBA.UUID, CUBA.TEMPERATURE, CUBA.COUPLING_TIME,
                CUBA.DESCRIPTION, CUBA.MATERIAL, CUBA.NAME)

    @classmethod
    def parents(cls):
        return (CUBA.THERMOSTAT, CUBA.MATERIAL_RELATION, CUBA.MODEL_EQUATION,
                CUBA.CUDS_COMPONENT, CUBA.CUDS_ITEM)<|MERGE_RESOLUTION|>--- conflicted
+++ resolved
@@ -13,10 +13,7 @@
 
     def __init__(self,
                  material,
-<<<<<<< HEAD
-=======
                  data=None,
->>>>>>> 696863bd
                  description="",
                  name="",
                  coupling_time=0.0001,
@@ -64,6 +61,14 @@
         self.data = data
 
     @property
+    def data(self):
+        return DataContainer(self._data)
+
+    @data.setter
+    def data(self, new_data):
+        self._data = DataContainer(new_data)
+
+    @property
     def models(self):
         return self._models
 
@@ -76,14 +81,6 @@
         return self._variables
 
     @property
-    def data(self):
-        return DataContainer(self._data)
-
-    @data.setter
-    def data(self, new_data):
-        self._data = DataContainer(new_data)
-
-    @property
     def uid(self):
         if not hasattr(self, '_uid') or self._uid is None:
             self._uid = uuid.uuid4()
@@ -91,8 +88,8 @@
 
     @classmethod
     def supported_parameters(cls):
-        return (CUBA.UUID, CUBA.TEMPERATURE, CUBA.COUPLING_TIME,
-                CUBA.DESCRIPTION, CUBA.MATERIAL, CUBA.NAME)
+        return (CUBA.TEMPERATURE, CUBA.COUPLING_TIME, CUBA.DESCRIPTION,
+                CUBA.MATERIAL, CUBA.UUID, CUBA.NAME)
 
     @classmethod
     def parents(cls):
