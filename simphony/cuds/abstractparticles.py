--- conflicted
+++ resolved
@@ -58,20 +58,5 @@
         pass
 
     @abstractmethod
-<<<<<<< HEAD
     def has_bond(self, uid):
-        pass
-
-
-def main():
-    print("""Module for Particle classes:
-               ABCParticleContainer ---> Common Base abstract class
-               ("interface") for the the Particles container.
-          """)
-
-if __name__ == '__main__':
-    main()
-=======
-    def has_bond(self, id):
-        pass
->>>>>>> c56cdc1a
+        pass