--- conflicted
+++ resolved
@@ -167,12 +167,9 @@
             If uids is None, then all objects are returned by the iterable
             and there is no restriction on the order that they are returned.
 
-<<<<<<< HEAD
-=======
         item_type: CUDSItem
             Restricts the iteration to the specified type
 
->>>>>>> 1d0189dc
         Yields
         ------
         object : Particle
@@ -247,8 +244,6 @@
             raise ValueError("Unknown item_type "
                              "{}".format(item_type))
 
-<<<<<<< HEAD
-=======
     def __len__(self):
         """Returns the total number of items in the container.
 
@@ -261,7 +256,6 @@
                        [CUDSItem.POINT, CUDSItem.EDGE,
                         CUDSItem.FACE, CUDSItem.CELL]))
 
->>>>>>> 1d0189dc
     # Deprecated methods.
 
     @deprecated
@@ -703,7 +697,6 @@
     @abstractmethod
     def _get_edge(self, uid):  # pragma: no cover
         pass
-<<<<<<< HEAD
 
     @abstractmethod
     def _get_face(self, uid):  # pragma: no cover
@@ -746,50 +739,6 @@
         pass
 
     @abstractmethod
-=======
-
-    @abstractmethod
-    def _get_face(self, uid):  # pragma: no cover
-        pass
-
-    @abstractmethod
-    def _get_cell(self, uid):  # pragma: no cover
-        pass
-
-    @abstractmethod
-    def _add_points(self, points):  # pragma: no cover
-        pass
-
-    @abstractmethod
-    def _add_edges(self, edges):  # pragma: no cover
-        pass
-
-    @abstractmethod
-    def _add_faces(self, faces):  # pragma: no cover
-        pass
-
-    @abstractmethod
-    def _add_cells(self, cells):  # pragma: no cover
-        pass
-
-    @abstractmethod
-    def _update_points(self, points):  # pragma: no cover
-        pass
-
-    @abstractmethod
-    def _update_edges(self, edges):  # pragma: no cover
-        pass
-
-    @abstractmethod
-    def _update_faces(self, faces):  # pragma: no cover
-        pass
-
-    @abstractmethod
-    def _update_cells(self, cells):  # pragma: no cover
-        pass
-
-    @abstractmethod
->>>>>>> 1d0189dc
     def _iter_points(self, uids=None):  # pragma: no cover
         pass
 
