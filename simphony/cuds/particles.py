--- conflicted
+++ resolved
@@ -1,12 +1,8 @@
 # -*- coding: utf-8 -*-
 import uuid
 
-<<<<<<< HEAD
 from simphony.cuds.abc_particles import ABCParticles
-=======
-from simphony.cuds.abstractparticles import ABCParticles
 from simphony.core.cuds_item import CUDSItem
->>>>>>> 3fb3861b
 from simphony.core.data_container import DataContainer
 
 
