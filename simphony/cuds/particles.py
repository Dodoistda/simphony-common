# -*- coding: utf-8 -*-
"""
    Module for Particle classes:

        ParticleContainer ------> Concrete implementation of the Particles
           Containter class for stand-alone use of the container within python.
        Particle ----------------> Concrete implementation of the class repre-
           senting the Particles and Atoms for stand-alone use.
        Bond --------------------> Concrete implementation of the class repre-
           senting the bonds between Particles or Atoms. This class should re-
           present any kind of interaction (between atoms, molecules, etc.)
"""
from __future__ import print_function
<<<<<<< HEAD
import copy
=======
>>>>>>> cb47daed
import uuid

from simphony.cuds.abstractparticles import ABCParticleContainer
import simphony.cuds.pcexceptions as pce
from simphony.core.data_container import DataContainer


class ParticleContainer(ABCParticleContainer):
    """Class that represents a container of particles and bonds. It can
       add particles and bonds, remove them and update them.

       Attributes
       ----------

        _particles : dictionary
            data structure for particles storage
        _bonds : dictionary
            data structure for bonds storage
        data : DataContainer
            data attributes of the element
    """
    def __init__(self):
        self._particles = {}
        self._bonds = {}
        self.data = DataContainer()

# ================================================================

    # overriden methods of the ABC

# ================================================================

    def add_particle(self, new_particle):
        """Adds the 'new_particle' particle to the container.

        If the new particle has no id, the particle container
        will generate a new unique id for it. If the particle has
        already an id (user set), it won't add the particle if a particle
        with the same id already exists. If the user wants to replace
        an existing particle in the container there is an 'update_particle'
        method for that purpose.

        Parameters
        ----------
        new_particle : Particle
            the new particle that will be included in the container.

        Returns
        -------
        id : uuid.UUID
            The id of the added particle.

        Raises
        ------
        Exception when the new particle already exists in the container.

        See Also
        --------
        update_particle, remove_particle

        Examples
        --------
        Having a Particle and a ParticleContainer just call the function
        passing the Particle as parameter.

        >>> part = Particle()
        >>> part_container = ParticleContainer()
        >>> part_container.add_particle(part)
        """
<<<<<<< HEAD
        self._add_element(self._particles, new_particle, clone=Particle.from_particle)
=======
        return self._add_element(
            self._particles, new_particle, clone=Particle.from_particle)
>>>>>>> cb47daed

    def add_bond(self, new_bond):
        """Adds the 'new_bond' bond to the container.

        Also like with particles, if the bond has an user defined id,
        it won't add the bond if a bond with the same id already exists, and
        if the bond has no id the particle container will generate an
        unique id. If the user wants to replace an existing bond in the
        container there is an 'update_bond' method for that purpose.

        Parameters
        ----------

        new_bond : Bond
            the new bond that will be included in the container.

        Returns
        -------
        id : uuid.UUID
            The id of the added bond.

        Raises
        ------
        Exception when the new particle already exists in the container.

        See Also
        --------
        update_bond, remove_bond

        Examples
        --------
        Having a Bond and a ParticleContainer just call the function
        passing the Bond as parameter.

        >>> bond = Bond()
        >>> part_container = ParticleContainer()
        >>> part_container.add_bond(bond)
        """
<<<<<<< HEAD
        self._add_element(self._bonds, new_bond, Bond.from_bond)
=======
        return self._add_element(self._bonds, new_bond, Bond.from_bond)
>>>>>>> cb47daed

    def update_particle(self, particle):
        """Replaces an existing particle with the 'particle' new particle.

        Takes the id of 'particle' and searchs inside the container for
        that particle. If the particle exists, it is replaced with the new
        particle passed as parameter. If the particle doesn't exist, it will
        raise an exception.

        Parameters
        ----------

        particle : Particle
            the particle that will be replaced.

        Raises
        ------
        KeyError exception if the particle doesn't exists.

        See Also
        --------
        add_particle, remove_particle

        Examples
        --------
        Having a Particle that already exists in the container (taken with the
        'get_particle' method for example) and a ParticleContainer just call
        the function passing the Particle as parameter.

        >>> part_container = ParticleContainer()
        >>> ...
        >>> part = part_container.get_particle(id)
        >>> ... #do whatever you want with the particle
        >>> part_container.update_particle(part)
        """
<<<<<<< HEAD
        self._update_element(self._particles, particle)
=======
        self._update_element(
            self._particles, particle, clone=Particle.from_particle)
>>>>>>> cb47daed

    def update_bond(self, bond):
        """Replaces an existing bond with the 'bond' new bond.

        Takes the id of 'bond' and searchs inside the container for
        that bond. If the bond exists, it is replaced with the new
        bond passed as parameter. If the bond doesn't exist, it will
        raise an exception.

        Parameters
        ----------

        bond : Bond
            the bond that will be replaced.

        Raises
        ------
        KeyError exception if the bond doesn't exists.

        See Also
        --------
        add_bond, remove_bond

        Examples
        --------
        Having a Bond that already exists in the container (taken with the
        'get_bond' method for example) and a ParticleContainer just call the
        function passing the Bond as parameter.

        >>> part_container = ParticleContainer()
        >>> ...
        >>> bond = part_container.get_bond(id)
        >>> ... #do whatever you want with the bond
        >>> part_container.update_bond(bond)
        """
<<<<<<< HEAD
        self._update_element(self._bonds, bond)
=======
        self._update_element(self._bonds, bond, clone=Bond.from_bond)
>>>>>>> cb47daed

    def get_particle(self, particle_id):
        """Returns a copy of the particle with the 'particle_id' id.

        Parameters
        ----------

        particle_id : uint32
            the id of the particle

        Raises
        ------
        KeyError when the particle is not in the container.

        Returns
        -------
        A copy of the particle
        """
        try:
            particle = self._particles[particle_id]
        except KeyError:
            raise KeyError(
                'Particle with id {} not found!'.format(particle_id))
        return Particle.from_particle(particle)

    def get_bond(self, bond_id):
        """Returns a copy of the bond with the 'bond_id' id.

        Parameters
        ----------

        bond_id : uint32
            the id of the bond

        Raises
        ------
        KeyError when the bond is not in the container.

        Returns
        -------
        A copy of the bond
        """
        try:
            bond = self._bonds[bond_id]
        except KeyError:
            raise KeyError(
                'Bond with id {} not found!'.format(bond_id))
        return Bond.from_bond(bond)

    def remove_particle(self, particle_id):
        """Removes the particle with the 'particle_id' id from the container.

        The id passed as parameter should exists in the container. Otherwise
        an expcetion will be raised.

        Parameters
        ----------

        particle_id : Particle
            the id of the particle to be removed.

        Raises
        ------
        KeyError exception if the particle doesn't exist.

        See Also
        --------
        add_particle, update_particle

        Examples
        --------
        Having an id of an existing particle, pass it to the function.

        >>> part_container = ParticleContainer()
        >>> ...
        >>> part = part_container.get_particle(id)
        >>> ...
        >>> part_container.remove_particle(part.id)
        or directly
        >>> part_container.remove_particle(id)
        """

        try:
            self._remove_element(self._particles, particle_id)
        except KeyError:
            raise KeyError(
                'Particle with id { } not found!'.format(particle_id))

    def remove_bond(self, bond_id):
        """Removes the bond with the 'bond_id' id from the container.

        The id passed as parameter should exists in the container. If
        it doesn't exists, nothing will happen.

        Parameters
        ----------

        bond_id : Bond
            the id of the bond to be removed.

        See Also
        --------
        add_bond, update_bond

        Examples
        --------
        Having an id of an existing bond, pass it to the function.

        >>> part_container = ParticleContainer()
        >>> ...
        >>> bond = part_container.get_bond(id)
        >>> ...
        >>> part_container.remove_bond(bond.id)
        or directly
        >>> part_container.remove_bond(id)
        """

        try:
            self._remove_element(self._bonds, bond_id)
        except KeyError:
            raise KeyError(
                'Bond with id { } not found!'.format(bond_id))

    def iter_particles(self, particle_ids=None):
        """Generator method for iterating over the particles of the container.

        It can recieve any kind of sequence of particle ids to iterate over
        those concrete particles. If nothing is passed as parameter, it will
        iterate over all the particles.

        Parameters
        ----------

        particle_ids : array_like
            sequence containing the id's of the particles that will be
            iterated.

        Yields
        -------
        Yields each particle to be used.

        Raises
        ------
        KeyError exception if any of the ids passed as parameters are not
        in the container.

        See Also
        --------
        iter_bonds, add_particle, remove_particle, update_particle

        Examples
        --------
        It can be used with a sequence as parameter or withouth it:

        >>> part_container = ParticleContainer()
        >>> ...
        >>> for particle in part_container.iter_particles([id1, id2, id3]):
                ...  #do stuff
                #take the particle back to the container so it will be updated
                #in case we need it
                part_container.update_particle(particle)

        >>> for particle in part_container.iter_particles():
                ...  #do stuff; it will iterate over all the particles
                #take the particle back to the container so it will be updated
                #in case we need it
                part_container.update_particle(particle)
        """
        if particle_ids is not None:
            return self._iter_elements(
                self._particles, particle_ids, clone=Particle.from_particle)
        else:
            return self._iter_all(
                self._particles, clone=Particle.from_particle)

    def iter_bonds(self, bond_ids=None):
        """Generator method for iterating over the bonds of the container.

        It can recieve any kind of sequence of bond ids to iterate over
        those concrete bond. If nothing is passed as parameter, it will
        iterate over all the bonds.

        Parameters
        ----------

        bond_ids : array_like
            sequence containing the id's of the bond that will be iterated.

        Yields
        -------
        Yields each bond to be used.

        Raises
        ------
        KeyError exception if any of the ids passed as parameters are not
        in the container.

        See Also
        --------
        iter_particles, add_bond, remove_bond, update_bond

        Examples
        --------
        It can be used with a sequence as parameter or withouth it:

        >>> part_container = ParticleContainer()
        >>> ...
        >>> for bond in part_container.iter_bonds([id1, id2, id3]):
                ...  #do stuff
                #take the bond back to the container so it will be updated
                #in case we need it
                part_container.update_bond(bond)

        >>> for bond in part_container.iter_bond():
                ...  #do stuff; it will iterate over all the bond
                #take the bond back to the container so it will be updated
                #in case we need it
                part_container.update_bond(bond)
        """

        if bond_ids is not None:
<<<<<<< HEAD
            return self._iter_elements(self._bonds, bond_ids, clone=Bond.from_bond)
=======
            return self._iter_elements(
                self._bonds, bond_ids, clone=Bond.from_bond)
>>>>>>> cb47daed
        else:
            return self._iter_all(self._bonds, clone=Bond.from_bond)

    def has_particle(self, id):
        """Checks if a particle with the given id already exists
        in the container."""
        return id in self._particles

    def has_bond(self, id):
        """Checks if a bond with the given id already exists
        in the container."""
        return id in self._bonds

# ================================================================

    # private methods to make the code more readable and compact

# ================================================================

    def _iter_elements(self, cur_dict, cur_ids, clone):
        for cur_id in cur_ids:
            try:
                yield clone(cur_dict[cur_id])
            except KeyError:
                raise KeyError('id {} not found!'.format(cur_id))

    def _iter_all(self, cur_dict, clone):
        for cur_element in cur_dict.itervalues():
            yield clone(cur_element)

    def _add_element(self, cur_dict, element, clone):
        # We check if the current dictionary has the element
        cur_id = element.id
        if cur_id is None:
            cur_id = uuid.uuid4()
            element.id = cur_id
            cur_dict[cur_id] = clone(element)
        else:
            if cur_id not in cur_dict:
                # Means the element is not in the dict - hence we can add it
                cur_dict[cur_id] = clone(element)
            else:
                raise Exception(
                    pce._PC_errors['ParticleContainer_DuplicatedValue']
                    + " id: " + str(cur_id))
        return cur_id

    def _update_element(self, cur_dict, element, clone):
        cur_id = element.id
        if cur_id in cur_dict:
            # This means the element IS in the current dictionary
            # (this should be the standard case...), so we proceed
            cur_dict[cur_id] = clone(element)
        else:
            raise KeyError(pce._PC_errors['ParticleContainer_UnknownValue']
                           + " id: " + str(cur_id))

    def _remove_element(self, cur_dict, cur_id):
        if cur_id in cur_dict:
            # Element IS in dict, we proceed
            del cur_dict[cur_id]
        else:
            raise KeyError(pce._PC_errors['ParticleContainer_UnknownValue']
                           + " id: " + str(cur_id))


class Particle(object):
    """Class representing a particle.

    Attributes
    ----------
        id : uint32
            the unique id of the particle
        coordinates : list / tuple
            x,y,z coordinates of the particle
        data : DataContainer
            DataContainer to store the attributes of the particle

    """

    def __init__(self, coordinates=(0.0, 0.0, 0.0), id=None, data=None):
        """ Create a Particle.

        Parameters
        ----------
        coordinates : list / tuple
            x,y,z coordinates of the particle (Default: [0, 0, 0])
        id : uuid.UUID
            the id, None as default (the particle container will generate it)
        data : DataContainer
            the data, the particle will have a copy of this
        """

        self.id = id
        self.coordinates = tuple(coordinates)
        if data is None:
            self.data = DataContainer()
        else:
            self.data = DataContainer(data)

    @classmethod
    def from_particle(cls, particle):
        return cls(
            id=uuid.UUID(bytes=particle.id.bytes),
            coordinates=particle.coordinates,
            data=DataContainer(particle.data))

    def __str__(self):
        total_str = "{0}_{1}".format(self.id, self.coordinates)
        return total_str


class Bond(object):
    """Class reprensenting a bond.

    Attributes
    ----------
        id : uuid
            the unique id of the bond
        particles : tuple
            tuple of uuids of the particles that are participating in the bond.
        data : DataContainer
            DataContainer to store the attributes of the bond

    """

    def __init__(self, particles, id=None, data=None):
        """ Create a Bond.

        Parameters
        ----------
        particles : sequence
            list of particles of the bond. It can not be empty.
        id : uuid.UUID
            the id, None as default (the particle container will generate it)
        data : DataContainer
            DataContainer to store the attributes of the bond
<<<<<<< HEAD
=======

>>>>>>> cb47daed
        """
        self.id = id
        if particles is not None and len(particles) > 0:
            self.particles = tuple(particles)
        else:
            raise Exception(pce._PC_errors['IncorrectParticlesTuple'])

        if data is None:
            self.data = DataContainer()
        else:
            self.data = DataContainer(data)

    @classmethod
    def from_bond(cls, bond):
        return cls(
            particles=bond.particles,
            id=uuid.UUID(bytes=bond.id.bytes),
            data=DataContainer(bond.data))

    def __str__(self):
        total_str = "{0}_{1}".format(self.id, self.particles)
        return total_str


def main():
    print("""
            Module for Particle classes:
                ParticleContainer ------> Concrete implementation of the
                    Particles Containter class for stand-alone use of the
                    container within python.
                Particle ----------------> Concrete implementation of the
                    class representing the Particles and Atoms for stand-alone
                    use.
                Bond --------------------> Concrete implementation of the class
                    representing the bonds between Particles or Atoms.
                    This class should represent any kind of interaction
                    (between atoms, molecules, etc.)
           """)

if __name__ == '__main__':
    main()<|MERGE_RESOLUTION|>--- conflicted
+++ resolved
@@ -11,10 +11,6 @@
            present any kind of interaction (between atoms, molecules, etc.)
 """
 from __future__ import print_function
-<<<<<<< HEAD
-import copy
-=======
->>>>>>> cb47daed
 import uuid
 
 from simphony.cuds.abstractparticles import ABCParticleContainer
@@ -84,12 +80,8 @@
         >>> part_container = ParticleContainer()
         >>> part_container.add_particle(part)
         """
-<<<<<<< HEAD
-        self._add_element(self._particles, new_particle, clone=Particle.from_particle)
-=======
         return self._add_element(
             self._particles, new_particle, clone=Particle.from_particle)
->>>>>>> cb47daed
 
     def add_bond(self, new_bond):
         """Adds the 'new_bond' bond to the container.
@@ -128,11 +120,7 @@
         >>> part_container = ParticleContainer()
         >>> part_container.add_bond(bond)
         """
-<<<<<<< HEAD
-        self._add_element(self._bonds, new_bond, Bond.from_bond)
-=======
         return self._add_element(self._bonds, new_bond, Bond.from_bond)
->>>>>>> cb47daed
 
     def update_particle(self, particle):
         """Replaces an existing particle with the 'particle' new particle.
@@ -168,12 +156,8 @@
         >>> ... #do whatever you want with the particle
         >>> part_container.update_particle(part)
         """
-<<<<<<< HEAD
-        self._update_element(self._particles, particle)
-=======
         self._update_element(
             self._particles, particle, clone=Particle.from_particle)
->>>>>>> cb47daed
 
     def update_bond(self, bond):
         """Replaces an existing bond with the 'bond' new bond.
@@ -209,11 +193,7 @@
         >>> ... #do whatever you want with the bond
         >>> part_container.update_bond(bond)
         """
-<<<<<<< HEAD
-        self._update_element(self._bonds, bond)
-=======
         self._update_element(self._bonds, bond, clone=Bond.from_bond)
->>>>>>> cb47daed
 
     def get_particle(self, particle_id):
         """Returns a copy of the particle with the 'particle_id' id.
@@ -435,12 +415,8 @@
         """
 
         if bond_ids is not None:
-<<<<<<< HEAD
-            return self._iter_elements(self._bonds, bond_ids, clone=Bond.from_bond)
-=======
             return self._iter_elements(
                 self._bonds, bond_ids, clone=Bond.from_bond)
->>>>>>> cb47daed
         else:
             return self._iter_all(self._bonds, clone=Bond.from_bond)
 
@@ -578,10 +554,7 @@
             the id, None as default (the particle container will generate it)
         data : DataContainer
             DataContainer to store the attributes of the bond
-<<<<<<< HEAD
-=======
-
->>>>>>> cb47daed
+
         """
         self.id = id
         if particles is not None and len(particles) > 0:
