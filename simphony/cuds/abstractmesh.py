--- conflicted
+++ resolved
@@ -122,77 +122,76 @@
         """
 
     @abstractmethod
-<<<<<<< HEAD
-    def add_point(self, point):
-        """ Adds a new point to the mesh.
-
-        Parameters
-        ----------
-        point : Point
-            Point to be added to the mesh
-
-        Raises
-        ------
-        ValueError :
-            If other point with the same uid was already
+    def add_points(self, points):
+        """ Adds a set of new points to the mesh.
+
+        Parameters
+        ----------
+        points : iterable of Point
+            Points to be added to the mesh
+
+        Raises
+        ------
+        ValueError :
+            If other point with a duplicated uid was already
+            in the mesh.
+
+        """
+
+    @abstractmethod
+    def add_edges(self, edge):
+        """ Adds a set of new edges to the mesh.
+
+        Parameters
+        ----------
+        edges : iterable of Edge
+            Edge to be added to the mesh
+
+        Raises
+        ------
+        ValueError :
+            If other edge with a duplicated uid was already
             in the mesh
 
         """
 
     @abstractmethod
-    def add_edge(self, edge):
-        """ Adds a new edge to the mesh.
-
-        Parameters
-        ----------
-        edge : Edge
-            Edge to be added to the mesh
-
-        Raises
-        ------
-        ValueError :
-            If other edge with the same uid was already
+    def add_faces(self, face):
+        """ Adds a set of new faces to the mesh.
+
+        Parameters
+        ----------
+        faces : iterable of Face
+            Face to be added to the mesh
+
+        Raises
+        ------
+        ValueError :
+            If other face with a duplicated uid was already
             in the mesh
 
         """
 
     @abstractmethod
-    def add_face(self, face):
-        """ Adds a new face to the mesh.
-
-        Parameters
-        ----------
-        face : Face
-            Face to be added to the mesh
-
-        Raises
-        ------
-        ValueError :
-            If other face with the same uid was already
+    def add_cells(self, cell):
+        """ Adds a set of new cells to the mesh.
+
+        Parameters
+        ----------
+        cells : iterable of Cell
+            Cell to be added to the mesh
+
+        Raises
+        ------
+        ValueError :
+            If other cell with a duplicated uid was already
             in the mesh
 
         """
 
     @abstractmethod
-    def add_cell(self, cell):
-        """ Adds a new cell to the mesh.
-
-        Parameters
-        ----------
-        cell : Cell
-            Cell to be added to the mesh
-
-        Raises
-        ------
-        ValueError :
-            If other cell with the same uid was already
-            in the mesh
-
-        """
-
-    @abstractmethod
-    def update_point(self, point):
-        """ Updates the information of a point.
+    def update_points(self, point):
+        """ Updates the information of a set of points.
 
         Gets the mesh point identified by the same
         uid as the provided point and updates its information
@@ -200,19 +199,19 @@
 
         Parameters
         ----------
-        point : Point
+        points : iterable of Point
             Point to be updated
 
         Raises
         ------
         ValueError :
-            If the point was not found in the mesh
-
-        """
-
-    @abstractmethod
-    def update_edge(self, edge):
-        """ Updates the information of a edge.
+            If the any point was not found in the mesh
+
+        """
+
+    @abstractmethod
+    def update_edges(self, edge):
+        """ Updates the information of a set of edges.
 
         Gets the mesh edge identified by the same
         uid as the provided edge and updates its information
@@ -220,19 +219,19 @@
 
         Parameters
         ----------
-        edge : Edge
+        edges : iterable of Edge
             Edge to be updated
 
         Raises
         ------
         ValueError :
-            If the edge was not found in the mesh
-
-        """
-
-    @abstractmethod
-    def update_face(self, face):
-        """ Updates the information of a face.
+            If the any edge was not found in the mesh
+
+        """
+
+    @abstractmethod
+    def update_faces(self, face):
+        """ Updates the information of a set of faces.
 
         Gets the mesh face identified by the same
         uid as the provided face and updates its information
@@ -240,19 +239,19 @@
 
         Parameters
         ----------
-        face : Face
+        faces : iterable of Face
             Face to be updated
 
         Raises
         ------
         ValueError :
-            If the face was not found in the mesh
-
-        """
-
-    @abstractmethod
-    def update_cell(self, cell):
-        """ Updates the information of a cell.
+            If the any face was not found in the mesh
+
+        """
+
+    @abstractmethod
+    def update_cells(self, cell):
+        """ Updates the information of a set of cells.
 
         Gets the mesh cell identified by the same
         uid as the provided cell and updates its information
@@ -260,47 +259,15 @@
 
         Parameters
         ----------
-        cell : Cell
+        cells : iterable of Cell
             Cell to be updated
 
         Raises
         ------
         ValueError :
-            If the cell was not found in the mesh
-
-        """
-=======
-    def add_points(self, points):
-        pass
-
-    @abstractmethod
-    def add_edges(self, edges):
-        pass
-
-    @abstractmethod
-    def add_faces(self, faces):
-        pass
-
-    @abstractmethod
-    def add_cells(self, cells):
-        pass
-
-    @abstractmethod
-    def update_points(self, points):
-        pass
-
-    @abstractmethod
-    def update_edges(self, edges):
-        pass
-
-    @abstractmethod
-    def update_faces(self, faces):
-        pass
-
-    @abstractmethod
-    def update_cells(self, cells):
-        pass
->>>>>>> f386b46b
+            If the any cell was not found in the mesh
+
+        """
 
     @abstractmethod
     def iter_points(self, uids=None):
