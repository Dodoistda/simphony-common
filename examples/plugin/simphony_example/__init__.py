--- conflicted
+++ resolved
@@ -1,11 +1,5 @@
 # Functions, classes and constants exported here will be available
 # when the `example` module is imported.
-<<<<<<< HEAD
-__all__ = ['A', 'B']
-
-from .code import A, B
-=======
 from .code import A, B
 
-__all__ = ['A', 'B']
->>>>>>> ef3aefeb
+__all__ = ['A', 'B']